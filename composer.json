{
    "name": "symfony/symfony",
    "type": "library",
    "description": "The Symfony PHP framework",
    "keywords": ["framework"],
    "homepage": "https://symfony.com",
    "license": "MIT",
    "authors": [
        {
            "name": "Fabien Potencier",
            "email": "fabien@symfony.com"
        },
        {
            "name": "Symfony Community",
            "homepage": "https://symfony.com/contributors"
        }
    ],
    "require": {
        "php": ">=5.3.9",
        "doctrine/common": "~2.3",
<<<<<<< HEAD
        "twig/twig": "~1.18",
=======
        "twig/twig": "~1.20|~2.0",
>>>>>>> cc73e191
        "psr/log": "~1.0"
    },
    "replace": {
        "symfony/asset": "self.version",
        "symfony/browser-kit": "self.version",
        "symfony/class-loader": "self.version",
        "symfony/config": "self.version",
        "symfony/console": "self.version",
        "symfony/css-selector": "self.version",
        "symfony/dependency-injection": "self.version",
        "symfony/debug": "self.version",
        "symfony/debug-bundle": "self.version",
        "symfony/doctrine-bridge": "self.version",
        "symfony/dom-crawler": "self.version",
        "symfony/event-dispatcher": "self.version",
        "symfony/expression-language": "self.version",
        "symfony/filesystem": "self.version",
        "symfony/finder": "self.version",
        "symfony/form": "self.version",
        "symfony/framework-bundle": "self.version",
        "symfony/http-foundation": "self.version",
        "symfony/http-kernel": "self.version",
        "symfony/intl": "self.version",
        "symfony/locale": "self.version",
        "symfony/monolog-bridge": "self.version",
        "symfony/options-resolver": "self.version",
        "symfony/process": "self.version",
        "symfony/property-access": "self.version",
        "symfony/proxy-manager-bridge": "self.version",
        "symfony/routing": "self.version",
        "symfony/security": "self.version",
        "symfony/security-acl": "self.version",
        "symfony/security-core": "self.version",
        "symfony/security-csrf": "self.version",
        "symfony/security-http": "self.version",
        "symfony/security-bundle": "self.version",
        "symfony/serializer": "self.version",
        "symfony/stopwatch": "self.version",
        "symfony/swiftmailer-bridge": "self.version",
        "symfony/templating": "self.version",
        "symfony/translation": "self.version",
        "symfony/twig-bridge": "self.version",
        "symfony/twig-bundle": "self.version",
        "symfony/validator": "self.version",
        "symfony/var-dumper": "self.version",
        "symfony/web-profiler-bundle": "self.version",
        "symfony/yaml": "self.version"
    },
    "require-dev": {
        "symfony/phpunit-bridge": "self.version",
        "doctrine/data-fixtures": "1.0.*",
        "doctrine/dbal": "~2.2",
        "doctrine/orm": "~2.2,>=2.2.3",
        "doctrine/doctrine-bundle": "~1.2",
        "monolog/monolog": "~1.11",
        "ircmaxell/password-compat": "~1.0",
        "ocramius/proxy-manager": "~0.4|~1.0",
        "egulias/email-validator": "~1.2"
    },
    "autoload": {
        "psr-4": {
            "Symfony\\Bridge\\Doctrine\\": "src/Symfony/Bridge/Doctrine/",
            "Symfony\\Bridge\\Monolog\\": "src/Symfony/Bridge/Monolog/",
            "Symfony\\Bridge\\ProxyManager\\": "src/Symfony/Bridge/ProxyManager/",
            "Symfony\\Bridge\\Swiftmailer\\": "src/Symfony/Bridge/Swiftmailer/",
            "Symfony\\Bridge\\Twig\\": "src/Symfony/Bridge/Twig/",
            "Symfony\\Bundle\\": "src/Symfony/Bundle/",
            "Symfony\\Component\\": "src/Symfony/Component/"
        },
        "classmap": [
            "src/Symfony/Component/HttpFoundation/Resources/stubs",
            "src/Symfony/Component/Intl/Resources/stubs"
        ],
        "files": [ "src/Symfony/Component/Intl/Resources/stubs/functions.php" ]
    },
    "minimum-stability": "dev",
    "extra": {
        "branch-alias": {
            "dev-master": "2.7-dev"
        }
    }
}<|MERGE_RESOLUTION|>--- conflicted
+++ resolved
@@ -18,11 +18,7 @@
     "require": {
         "php": ">=5.3.9",
         "doctrine/common": "~2.3",
-<<<<<<< HEAD
-        "twig/twig": "~1.18",
-=======
         "twig/twig": "~1.20|~2.0",
->>>>>>> cc73e191
         "psr/log": "~1.0"
     },
     "replace": {

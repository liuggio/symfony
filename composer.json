--- conflicted
+++ resolved
@@ -48,12 +48,7 @@
         "symfony/property-access": "self.version",
         "symfony/proxy-manager-bridge": "self.version",
         "symfony/routing": "self.version",
-<<<<<<< HEAD
         "symfony/security": "2.99.99",
-        "symfony/security-acl": "self.version",
-=======
-        "symfony/security": "self.version",
->>>>>>> 48aa3e14
         "symfony/security-core": "self.version",
         "symfony/security-csrf": "self.version",
         "symfony/security-http": "self.version",
@@ -78,7 +73,7 @@
         "monolog/monolog": "~1.11",
         "ocramius/proxy-manager": "~0.4|~1.0",
         "egulias/email-validator": "~1.2",
-        "symfony/security-acl": "~2.8"
+        "symfony/security-acl": "self.version"
     },
     "autoload": {
         "psr-4": {

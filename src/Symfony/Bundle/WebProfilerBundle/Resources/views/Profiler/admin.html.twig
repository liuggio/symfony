{% if token is not empty %}
    <div class="search import clearfix" id="adminBar">
        <h3>
            <img style="margin: 0 5px 0 0; vertical-align: middle; height: 16px" width="16" height="16" alt="Import" src="data:image/png;base64,iVBORw0KGgoAAAANSUhEUgAAACAAAAAgCAYAAABzenr0AAADo0lEQVR42u2XS0hUURjHD5njA1oYbXQ2MqCmIu2iEEISUREEEURxFB8ovt+DEsLgaxBRQQeUxnQ0ZRYSQasgiDaFqxAy2jUtCjdCoEjFwHj6/+F+dbvN6PQAN37wm++c7/z/35x7uPcOo7TW58rFBs59A7GGQ51XBAIBlZmZuYOhE1zm/A/4PxvY3NwMO53OYEJCgp+nccqXXQc94D54boAxalyLNayNtra2NJmbmzvOyMj4cRqoKYK4AsZzc3Nft7e3f5qZmTnCpk8Ix6xxjRpDGzmkUU5Ozuu2trZP09PTR+vr6ycbGxtaWFtbC9fU1AQTExPdmNNzLSUlZXt4ePhANNGghlp6lDWkkcvlOsCX6LNYXV0N8BTS0tK2cDJfWIsFaumhV0lIIxzXl5WVFX0aPp8vhDwJbMnJyc6JiYkji8YP7oI4YowfmDX00KskOHG73UfLy8vahB/cBXFSW1pa2kPOA7RdqqysfGtaCyOXA2VGgmvUiJ5e9lD8qKioeOv1ejVZXFwMI5eLEWOFWgh5Etg4J0lJSTdwYiHxLSwseFi3Yg5qRE8veyh+TE1Nhebn5zWZnZ31mE2okTxmM6WlpS7xeDyeQ2Qb61bMQQ214mMPVVxc7MJuNBkfHz9EtplNmEcET4JPfL29va+i6azR19f3UnzV1dUrqqqqyocT0KSzs/OV1YB6ROrr67fF19TU9DSazhp1dXXPxdfS0vJQNTY2+sfGxjSpra19YTWgHhHs/pn40OhRNJ0lLuON+kF8ra2tY9yAe3R0VBMc6wfr84n6b1BDrfiam5snImgczObAq7ylv7//q/hGRkbuqMHBwTt4Q2nS3d39jSKzCfXfoKarq+ur+NhD1owLcNrt9h3OTXGrqKgoKJ6hoaFD5DhuIA43xiGyJoWFhUGKxYXaL3CNGtH39PR8Zg9jzREfH+8vKCgI4krDRu0GcGVnZ78ZGBg4ER/Wf+4OVzOMRhrwFE6ysrLe0EQzaopII65RI3p478lVp6am7uDmPJY11F44HI7dsrKyfc5Nnj1km5Lo6Oiw4cdnD1kLJSUl++np6btsQjhmzayB5x29uGp3fn5+EPMw66eBX8b3yHZlDdyRdtzN75F1LED7kR6gMA7E6HsMrqpogbv5KngM9Bk8MbTKwAYmQSiCdhd4wW0VazQ0NNwEXrALNDHGS+A2UFHIA3smj/rX4JvrT7GBSRDi/J8Db8e/JY/5jLj4Y3KxgfPfwHc53iL+IQDMOgAAAABJRU5ErkJggg==">
            Admin
        </h3>

<<<<<<< HEAD
    <form action="{{ path('_profiler_import') }}" method="post" enctype="multipart/form-data">
        {% if token is not empty %}
            <div style="margin-bottom: 10px">
                &#187;&#160;<a href="{{ path('_profiler_purge', { 'token': token }) }}">Purge</a>
            </div>
            <div style="margin-bottom: 10px">
                &#187;&#160;<a href="{{ path('_profiler_export', { 'token': token }) }}">Export</a>
            </div>
        {% endif %}
        &#187;&#160;<label for="file">Import</label><br />
        <input type="file" name="file" id="file"><br />
        <button type="submit" class="sf-button">
            <span class="border-l">
                <span class="border-r">
                    <span class="btn-bg">UPLOAD</span>
                </span>
            </span>
        </button>
        <div class="clear-fix"></div>
    </form>
</div>
=======
        <div style="margin-bottom: 10px">&#187;&#160;<a href="{{ path('_profiler_purge', { 'token': token }) }}">Purge</a></div>
    </div>
{% endif %}
>>>>>>> c1b1b109
<|MERGE_RESOLUTION|>--- conflicted
+++ resolved
@@ -5,30 +5,6 @@
             Admin
         </h3>
 
-<<<<<<< HEAD
-    <form action="{{ path('_profiler_import') }}" method="post" enctype="multipart/form-data">
-        {% if token is not empty %}
-            <div style="margin-bottom: 10px">
-                &#187;&#160;<a href="{{ path('_profiler_purge', { 'token': token }) }}">Purge</a>
-            </div>
-            <div style="margin-bottom: 10px">
-                &#187;&#160;<a href="{{ path('_profiler_export', { 'token': token }) }}">Export</a>
-            </div>
-        {% endif %}
-        &#187;&#160;<label for="file">Import</label><br />
-        <input type="file" name="file" id="file"><br />
-        <button type="submit" class="sf-button">
-            <span class="border-l">
-                <span class="border-r">
-                    <span class="btn-bg">UPLOAD</span>
-                </span>
-            </span>
-        </button>
-        <div class="clear-fix"></div>
-    </form>
-</div>
-=======
         <div style="margin-bottom: 10px">&#187;&#160;<a href="{{ path('_profiler_purge', { 'token': token }) }}">Purge</a></div>
     </div>
-{% endif %}
->>>>>>> c1b1b109
+{% endif %}
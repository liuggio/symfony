{% extends 'WebProfilerBundle:Profiler:layout.html.twig' %}

{% block toolbar %}
    {% set icon %}
        <a href="http://symfony.com/"><img width="26" height="28" alt="Symfony" style="border-width: 0; margin: 0 5px 0 10px; vertical-align: middle;" src="data:image/png;base64,iVBORw0KGgoAAAANSUhEUgAAABoAAAAcCAYAAAB/E6/TAAAAGXRFWHRTb2Z0d2FyZQBBZG9iZSBJbWFnZVJlYWR5ccllPAAABRZJREFUeNqkVnlM03cUb38tFFqKB4UyGZccYrZyVpnGEQzngAlOQATcFMiWJcZFOZzb4pYNFTYnmYh4/OVEFCSIYAYIbhzCNpm0BMjCBAqFUsohMHrQFmTvbf2RDosWfc3L93rf76e/d1MXFxcp+uTj5bc0F3Q8oiXuS942JpMdVKs1nnK5nK8vy2Qy/2IwGF2WlpZ3KirLb8BdLdyhGCKqISAQpgNA1ODAYK5SqXSnGEEAOGrDtcmtrKq4AEvNi4CoJ7NPb2j4paFgYmIimvISxGazH8XERO8+mnFkGJaLhoCoFwsvOV4vKq4HFblQXoHodLpiq//W6IIL+Q2wXMA9Qh+k+PqN+68KgjQ/P89qe9hWWXKzFN+i6gMx6+vun5mdnd242kcDAt7WItvachdyvj09/k5EuAr3tVot88rlK2WoTRKInpV5LK6vr2/PakHCwsPk/m/5i5uamk1GR2U08L5WXz/fDvJ8cvIJ78O0j9Jhaoo24oSHRjTLZDKP1YC4uLhoyspLb0dF7AqVSCTrcG/N2jV/q+fUZnNzc6aknIWFxZPmlkYebZO7R+C92nufrPRg/N44ZVBwkHy91XqKJZtNlUpH/1X3seNZDebmZm2XLl6OIGUBhAH2oenf12g05qJ+0STR2toauxJI9qlv+oNDgn8990P+uuqfaswlkhGKm5vrvJOzkzIsLPROTXWtOSkL8TPk6uqiNfSOWCyOImamZ3iGDp03Os9FRkYUT01NdZJ7oF76yIiUiI+Pa4HlY4FAuHS3rq5eJpVKCUNvgSpfJ8DTuIYOR6WjqILfQ0NDGiOjIsXkvkKhINzc3RBo0tTUhMHjvSlHzj93nq9QKGmG3hoYGHQgaDQ63dChSqUySTmQmoRy2Se/vsrz5Clxn8PhzPH5fkI0SVdnN6+zs8sC+UXOQ1Cp/wUUSbav2T5FfVtbW6tBNQngnrthuxnU+BDPHRzsp2CYQJcdHx+3NdZLn9GpGYOhsnewr1nU5abhYUkCDFNDQ0P4OGWDnZ0ENXj2TF6gsSBWHCsV4bF58/AyfbJSD6b5czhWShaLuQCR3g9eF3LrVlkUnnt5e6JzLPb29u4wFsjB3n6K7u3t1X236u7/6kx7u8ATRzTy7fKKHeB54eTZli38dhhovb19/sYCbfLwEBF7Yt/7Ge1hSACNDCBLhkZHcHR0FOfmfBewGvsk70+sRRv17k2IFxpzwY/vN4Rpv7Gh8WNjQQJ3Bkrt7OwECDSQmpZSggG6XKig8PxITu4pGbne/35Sw4EPUg5DYBpVdVks1tNPj2eVYnATOlf9LTMroxYS4FIVtLGx0Wzfvq1EJBr4E9e7ot+VXrta5NEh7Ag19muOph/5g8vl1sFUQlZYK8z6134s+uzs93lvkIKQ17oJgkaHn+2YbIwB5d3MWJCMzPTHScmJeZgGgUdIIEwdDsBRoP+0Lz4/wYNKS33ZCgva6UtM2lcI0ypgEdZB/Z7BVAe2EwpWzJcnvgpsedDCXA2Aj4+39tDhQwJfX5+bsKwG7ic7ouVdEOY9a3Qw4CChsGNnaUmpW3PTA/OVvhC6HgrEojo2PlYEJb0JthrR5phU9NuuZ/o6XTOBseMEjIHrjTEHTuA0Oytn9fT0sCHj0/h8/jSbbaHw8vbCzN4H3KFjVNUM2f08D4gkmq6xsMFcq/tSLNlrdTlyGkuFzmvHdIwA80Z1qs8BZWDO1TF+NcYddjzq5f/eEP0jwAAGCybA1KhGOwAAAABJRU5ErkJggg=="/></a>
    {% endset %}
    {% include 'WebProfilerBundle:Profiler:toolbar_item.html.twig' with { 'link': false, 'text': collector.symfonyversion } %}

<<<<<<< HEAD
    {% set text %}
        {% spaceless %}
            <span>PHP {{ collector.phpversion }}</span>
            <span style="margin: 0; padding: 0; color: #979696;">|</span>
            <span style="color: {{ collector.hasxdebug ? '#759e1a' : '#a33' }}">xdebug</span>
            <span style="margin: 0; padding: 0; color: #979696">|</span>
            <span style="color: {{ collector.hasaccelerator ? '#759e1a' : '#a33' }}">accel</span>
        {% endspaceless %}
    {% endset %}
    {% include 'WebProfilerBundle:Profiler:toolbar_item.html.twig' with { 'link': false, 'icon': '' } %}
=======
    {% if verbose %}
        {% set text %}
            {% spaceless %}
                <span>PHP {{ collector.phpversion }}</span>
                <span style="margin: 0; padding: 0; color: #979696;">|</span>
                <span style="color: {{ collector.hasxdebug ? '#759e1a' : '#a33' }}">xdebug</span>
                <span style="margin: 0; padding: 0; color: #979696">|</span>
                <span style="color: {{ collector.hasaccelerator ? '#759e1a' : '#a33' }}">accel</span>
            {% endspaceless %}
        {% endset %}
        {% include 'WebProfiler:Profiler:toolbar_item.html.twig' with { 'link': false, 'icon': '' } %}
    {% endif %}
>>>>>>> 5e141402

    {% set icon %}
        <img width="21" height="28" alt="Environment" style="border-width: 0; vertical-align: middle; margin-right: 5px;" src="data:image/png;base64,
        iVBORw0KGgoAAAANSUhEUgAAABUAAAAcCAYAAACOGPReAAAAGXRFWHRTb2Z0d2FyZQBBZG9iZSBJbWFnZVJlYWR5ccllPAAAAZNJREFUeNpi/P//PwO1ARMDDcCooWDA4+npeRiEQWw0NTweHh4nQZhYORYoLf39+3cbGBuIbyJplPnx44cZjA3ENwjJwQzljoqKOghjo7lGBAcbBLiA+g7B2DBBRqCXj3/79s0CRSUX14lt27a5AplfgNgBCPaDxA8cOOAIokBe9fLy2o1LHxO6BAhAxWTwxIUMPn0seDTCvPotLi7uJIyNIxhQ9OEzVADoRZSgWbRo0UmoF1vx6GPBl06l8XhRmtzEL0KmHF5DWcmUo1E21dLSeo0uCBX7jUffb3z6GIGFdC2QYXPp0iVw4Ovp6T0FUkeA+BUw0c/AZiIwE2QAKTEc+laBktQqIL6al5e3FqqhDsQHYhU8Ln0CzVnY9D1hghYeD5E0PISKfcDjxQ949H2FJX5eJEkY+820adMm4/DiGzz6GFgIeBFX0DzBF/swQ/8oKCi8h7Gh9FeodzikpKSeQ8XuopW12PQxMEKraE0gDoSKrQfi60gaSZaDGQqqCiShks+h5Si8yiBVjnFkNyYAAgwAQGPBFLF65f4AAAAASUVORK5CYII="/>
    {% endset %}
    {% set text %}
        {% spaceless %}
            {% if verbose %}
                <span>{{ collector.appname }}</span>
                <span style="margin: 0; padding: 0; color: #979696;">|</span>
                <span>{{ collector.env }}</span>
                <span style="margin: 0; padding: 0; color: #979696;">|</span>
                <span>{{ collector.debug ? 'debug' : 'no-debug' }}</span>
                <span style="margin: 0; padding: 0; color: #979696;">|</span>
            {% endif %}
            <span>
                {% if profiler_url %}
                    <a style="color: #2f2f2f" href="{{ profiler_url }}">{{ collector.token }}</a>
                {% else %}
                    {{ collector.token }}
                {% endif %}
            </span>
        {% endspaceless %}
    {% endset %}
    {% include 'WebProfilerBundle:Profiler:toolbar_item.html.twig' with { 'link': profiler_url } %}
{% endblock %}

{% block menu %}
<span class="label">
    <span class="icon"><img src="{{ asset('bundles/webprofiler/images/profiler/config.png') }}" alt="Configuration" /></span>
    <strong>Config</strong>
</span>
{% endblock %}

{% block panel %}
    <h2>Project Configuration</h2>
    <table>
        <tr>
            <th>Key</th>
            <th>Value</th>
        </tr>
        <tr>
            <th>Symfony version</th>
            <td>{{ collector.symfonyversion }}</td>
        </tr>
        <tr>
            <th>Application name</th>
            <td>{{ collector.appname }}</td>
        </tr>
        <tr>
            <th>Environment</th>
            <td>{{ collector.env }}</td>
        </tr>
        <tr>
            <th>Debug</th>
            <td>{{ collector.debug ? 'enabled' : 'disabled' }}</td>
        </tr>
    </table>

    <h2>PHP configuration</h2>
    <table>
        <tr>
            <th>Key</th>
            <th>Value</th>
        </tr>
        <tr>
            <th>PHP version</th>
            <td>{{ collector.phpversion }}</td>
        </tr>
        <tr>
            <th>Xdebug</th>
            <td>{{ collector.hasxdebug ? 'enabled' : 'disabled' }}</td>
        </tr>
        <tr>
            <th>PHP acceleration</th>
            <td>{{ collector.hasaccelerator ? 'enabled' : 'disabled' }}</td>
        </tr>
        <tr>
            <th>XCache</th>
            <td>{{ collector.hasxcache ? 'enabled' : 'disabled' }}</td>
        </tr>
        <tr>
            <th>APC</th>
            <td>{{ collector.hasapc ? 'enabled' : 'disabled' }}</td>
        </tr>
        <tr>
            <th>EAccelerator</th>
            <td>{{ collector.haseaccelerator ? 'enabled' : 'disabled' }}</td>
        </tr>
    </table>

    <h2>Active bundles</h2>
    <table>
        <tr>
            <th>Name</th>
            <th>Path</th>
        </tr>
        {% for name, path in collector.bundles %}
        <tr>
            <th>{{ name }}</th>
            <td>{{ path }}</td>
        </tr>
        {% endfor %}
    </table>

{% endblock %}<|MERGE_RESOLUTION|>--- conflicted
+++ resolved
@@ -6,18 +6,6 @@
     {% endset %}
     {% include 'WebProfilerBundle:Profiler:toolbar_item.html.twig' with { 'link': false, 'text': collector.symfonyversion } %}
 
-<<<<<<< HEAD
-    {% set text %}
-        {% spaceless %}
-            <span>PHP {{ collector.phpversion }}</span>
-            <span style="margin: 0; padding: 0; color: #979696;">|</span>
-            <span style="color: {{ collector.hasxdebug ? '#759e1a' : '#a33' }}">xdebug</span>
-            <span style="margin: 0; padding: 0; color: #979696">|</span>
-            <span style="color: {{ collector.hasaccelerator ? '#759e1a' : '#a33' }}">accel</span>
-        {% endspaceless %}
-    {% endset %}
-    {% include 'WebProfilerBundle:Profiler:toolbar_item.html.twig' with { 'link': false, 'icon': '' } %}
-=======
     {% if verbose %}
         {% set text %}
             {% spaceless %}
@@ -28,9 +16,8 @@
                 <span style="color: {{ collector.hasaccelerator ? '#759e1a' : '#a33' }}">accel</span>
             {% endspaceless %}
         {% endset %}
-        {% include 'WebProfiler:Profiler:toolbar_item.html.twig' with { 'link': false, 'icon': '' } %}
+        {% include 'WebProfilerBundle:Profiler:toolbar_item.html.twig' with { 'link': false, 'icon': '' } %}
     {% endif %}
->>>>>>> 5e141402
 
     {% set icon %}
         <img width="21" height="28" alt="Environment" style="border-width: 0; vertical-align: middle; margin-right: 5px;" src="data:image/png;base64,

--- conflicted
+++ resolved
@@ -46,11 +46,7 @@
         <service id="templating.engine.twig" class="%templating.engine.twig.class%" public="false">
             <argument type="service" id="twig" />
             <argument type="service" id="templating.name_parser" />
-<<<<<<< HEAD
             <argument type="service" id="templating.locator" />
-            <argument type="service" id="templating.globals" />
-=======
->>>>>>> ae3d5317
         </service>
 
         <service id="twig.extension.trans" class="%twig.extension.trans.class%" public="false">

<?php

/*
 * This file is part of the Symfony package.
 *
 * (c) Fabien Potencier <fabien@symfony.com>
 *
 * For the full copyright and license information, please view the LICENSE
 * file that was distributed with this source code.
 */

namespace Symfony\Bundle\DoctrineBundle\Command;

use Symfony\Bundle\FrameworkBundle\Command\Command;
use Symfony\Component\HttpKernel\Bundle\Bundle;
use Doctrine\ORM\Tools\DisconnectedClassMetadataFactory;
use Doctrine\ORM\Mapping\ClassMetadata;
use Doctrine\ORM\Mapping\ClassMetadataInfo;
use Doctrine\ORM\Tools\EntityGenerator;
use Doctrine\ORM\Version as DoctrineVersion;
use Doctrine\ORM\ORMException;

/**
 * Base class for Doctrine console commands to extend from.
 *
 * @author Fabien Potencier <fabien@symfony.com>
 */
abstract class DoctrineCommand extends Command
{
    protected function getEntityGenerator()
    {
        $entityGenerator = new EntityGenerator();

        if (version_compare(DoctrineVersion::VERSION, "2.0.2-DEV") >= 0) {
            $entityGenerator->setAnnotationPrefix("orm:");
        }
        $entityGenerator->setGenerateAnnotations(false);
        $entityGenerator->setGenerateStubMethods(true);
        $entityGenerator->setRegenerateEntityIfExists(false);
        $entityGenerator->setUpdateEntityIfExists(true);
        $entityGenerator->setNumSpaces(4);

        return $entityGenerator;
    }

    protected function getEntityManager($name)
    {
        return $this->container->get('doctrine')->getEntityManager($name);
    }

    /**
     * Get a doctrine dbal connection by symfony name.
     *
     * @param string $name
     * @return Doctrine\DBAL\Connection
     */
    protected function getDoctrineConnection($name)
    {
        return $this->container->get('doctrine')->getConnection($name);
    }

    protected function findMetadatasByNamespace($namespace)
    {
        $metadatas = array();
        foreach ($this->findAllMetadatas() as $name => $metadata) {
            if (strpos($name, $namespace) === 0) {
                $metadatas[$name] = $metadata;
            }
        }

        return $metadatas;
    }

    protected function findMetadatasByClass($entity)
    {
        foreach ($this->findAllMetadatas() as $name => $metadata) {
            if ($name === $entity) {
                return array($name => $metadata);
            }
        }

        return array();
    }

    protected function findAllMetadatas()
    {
<<<<<<< HEAD
        $metadatas = array();
        foreach ($this->container->getParameter('doctrine.orm.entity_managers') as $id) {
=======
        $namespace = $bundle->getNamespace();
        $bundleMetadatas = array();
        foreach ($this->container->get('doctrine')->getEntityManagerNames() as $id) {
            $em = $this->container->get($id);
>>>>>>> 014b1904
            $cmf = new DisconnectedClassMetadataFactory();
            $cmf->setEntityManager($this->container->get($id));
            foreach ($cmf->getAllMetadata() as $metadata) {
                $metadatas[$metadata->name] = $metadata;
            }
        }

        return $metadatas;
    }

    /**
     * Transform classname to a path $foundBundle substract it to get the destination
     *
     * @param Bundle $bundle
     * @return string
     */
    protected function findBasePathForClass($name, $namespace, $path)
    {
        $namespace = str_replace('\\', '/', $namespace);
        $search = str_replace('\\', '/', $path);
        $destination = str_replace('/'.$namespace, '', $search, $c);

        if ($c != 1) {
            throw new \RuntimeException(sprintf('Can\'t find base path for "%s" (path: "%s", destination: "%s").', $name, $path, $destination));
        }

        return $destination;
    }

    protected function getAliasedClassName($name)
    {
        $pos = strpos($name, ':');
        $alias = substr($name, 0, $pos);

        foreach ($this->container->getParameter('doctrine.orm.entity_managers') as $id) {
            $em = $this->container->get($id);

            try {
                return $em->getConfiguration()->getEntityNamespace($alias).'\\'.substr($name, $pos + 1);
            } catch (ORMException $e) {
            }
        }

        throw new \RuntimeException(sprintf('Entity "%s" does not exist.', $name));
    }
}<|MERGE_RESOLUTION|>--- conflicted
+++ resolved
@@ -84,15 +84,8 @@
 
     protected function findAllMetadatas()
     {
-<<<<<<< HEAD
         $metadatas = array();
-        foreach ($this->container->getParameter('doctrine.orm.entity_managers') as $id) {
-=======
-        $namespace = $bundle->getNamespace();
-        $bundleMetadatas = array();
         foreach ($this->container->get('doctrine')->getEntityManagerNames() as $id) {
-            $em = $this->container->get($id);
->>>>>>> 014b1904
             $cmf = new DisconnectedClassMetadataFactory();
             $cmf->setEntityManager($this->container->get($id));
             foreach ($cmf->getAllMetadata() as $metadata) {

--- conflicted
+++ resolved
@@ -391,7 +391,7 @@
                     ->end()
                     ->validate()
                         ->ifTrue(function ($v) {
-                            return (null !== $v['version_strategy'] && null !== $v['version']);
+                            return isset($v['version_strategy']) && isset($v['version']);
                         })
                         ->thenInvalid('You cannot use both "version_strategy" and "version" at the same time under "assets".')
                     ->end()
@@ -402,17 +402,13 @@
                             ->prototype('array')
                                 ->fixXmlConfig('base_url')
                                 ->children()
-<<<<<<< HEAD
                                     ->scalarNode('version_strategy')->defaultNull()->end()
-                                    ->scalarNode('version')->defaultNull()->end()
-=======
                                     ->scalarNode('version')
                                         ->beforeNormalization()
                                         ->ifTrue(function ($v) { return '' === $v; })
                                         ->then(function ($v) { return; })
                                         ->end()
                                     ->end()
->>>>>>> 9617b77a
                                     ->scalarNode('version_format')->defaultNull()->end()
                                     ->scalarNode('base_path')->defaultValue('')->end()
                                     ->arrayNode('base_urls')
@@ -426,7 +422,7 @@
                                 ->end()
                                 ->validate()
                                     ->ifTrue(function ($v) {
-                                        return (null !== $v['version_strategy'] && null !== $v['version']);
+                                        return isset($v['version_strategy']) && isset($v['version']);
                                     })
                                     ->thenInvalid('You cannot use both "version_strategy" and "version" at the same time under "assets" packages.')
                                 ->end()

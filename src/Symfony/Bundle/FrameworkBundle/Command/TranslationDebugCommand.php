--- conflicted
+++ resolved
@@ -89,14 +89,7 @@
      */
     protected function execute(InputInterface $input, OutputInterface $output)
     {
-<<<<<<< HEAD
-        $output = new SymfonyStyle($input, $output);
-=======
         $io = new SymfonyStyle($input, $output);
-        if (false !== strpos($input->getFirstArgument(), ':d')) {
-            $io->caution('The use of "translation:debug" command is deprecated since version 2.7 and will be removed in 3.0. Use the "debug:translation" instead.');
-        }
->>>>>>> 829c011b
 
         $locale = $input->getArgument('locale');
         $domain = $input->getOption('domain');

--- conflicted
+++ resolved
@@ -35,12 +35,8 @@
                 new InputArgument('target', InputArgument::REQUIRED, 'The target directory (usually "web")'),
             ))
             ->addOption('symlink', null, InputOption::VALUE_NONE, 'Symlinks the assets instead of copying it')
-<<<<<<< HEAD
             ->addOption('relative', null, InputOption::VALUE_NONE, 'Make relative symlinks')
-            ->setDescription('Install bundles web assets under a public web directory')
-=======
             ->setDescription('Installs bundles web assets under a public web directory')
->>>>>>> 40053bca
             ->setHelp(<<<EOT
 The <info>assets:install</info> command installs bundle assets into a given
 directory (e.g. the web directory).

<?php

/*
 * This file is part of the Symfony package.
 *
 * (c) Fabien Potencier <fabien@symfony.com>
 *
 * For the full copyright and license information, please view the LICENSE
 * file that was distributed with this source code.
 */

namespace Symfony\Bundle\FrameworkBundle\Command;

use Symfony\Component\Console\Input\InputInterface;
use Symfony\Component\Console\Input\InputOption;
use Symfony\Component\Console\Output\OutputInterface;
use Symfony\Component\HttpKernel\KernelInterface;
use Symfony\Component\Finder\Finder;

/**
 * Clear and Warmup the cache.
 *
 * @author Francis Besset <francis.besset@gmail.com>
 * @author Fabien Potencier <fabien@symfony.com>
 */
class CacheClearCommand extends ContainerAwareCommand
{
    /**
     * {@inheritdoc}
     */
    protected function configure()
    {
        $this
            ->setName('cache:clear')
            ->setDefinition(array(
                new InputOption('no-warmup', '', InputOption::VALUE_NONE, 'Do not warm up the cache'),
                new InputOption('no-optional-warmers', '', InputOption::VALUE_NONE, 'Skip optional cache warmers (faster)'),
            ))
            ->setDescription('Clears the cache')
            ->setHelp(<<<EOF
The <info>%command.name%</info> command clears the application cache for a given environment
and debug mode:

<info>php %command.full_name% --env=dev</info>
<info>php %command.full_name% --env=prod --no-debug</info>
EOF
            )
        ;
    }

    /**
     * {@inheritdoc}
     */
    protected function execute(InputInterface $input, OutputInterface $output)
    {
        $realCacheDir = $this->getContainer()->getParameter('kernel.cache_dir');
        $oldCacheDir  = $realCacheDir.'_old';
        $filesystem   = $this->getContainer()->get('filesystem');

        if (!is_writable($realCacheDir)) {
            throw new \RuntimeException(sprintf('Unable to write in the "%s" directory', $realCacheDir));
        }

        if ($filesystem->exists($oldCacheDir)) {
            $filesystem->remove($oldCacheDir);
        }

        $kernel = $this->getContainer()->get('kernel');
        $output->writeln(sprintf('Clearing the cache for the <info>%s</info> environment with debug <info>%s</info>', $kernel->getEnvironment(), var_export($kernel->isDebug(), true)));
        $this->getContainer()->get('cache_clearer')->clear($realCacheDir);

        if ($input->getOption('no-warmup')) {
            $filesystem->rename($realCacheDir, $oldCacheDir);
        } else {
            // the warmup cache dir name must have the same length than the real one
            // to avoid the many problems in serialized resources files
            $warmupDir = substr($realCacheDir, 0, -1).'_';

            if ($filesystem->exists($warmupDir)) {
                $filesystem->remove($warmupDir);
            }

            $this->warmup($warmupDir, $realCacheDir, !$input->getOption('no-optional-warmers'));

            $filesystem->rename($realCacheDir, $oldCacheDir);
            if (defined('PHP_WINDOWS_VERSION_BUILD')) {
                sleep(1);  // workaround for windows php rename bug
            }
            $filesystem->rename($warmupDir, $realCacheDir);
        }

        $filesystem->remove($oldCacheDir);
    }

    /**
     * @param string $warmupDir
     * @param string $realCacheDir
     * @param bool   $enableOptionalWarmers
     */
    protected function warmup($warmupDir, $realCacheDir, $enableOptionalWarmers = true)
    {
        $this->getContainer()->get('filesystem')->remove($warmupDir);

        // create a temporary kernel
        $realKernel = $this->getContainer()->get('kernel');
        $realKernelClass = get_class($realKernel);
        $namespace = '';
        if (false !== $pos = strrpos($realKernelClass, '\\')) {
            $namespace = substr($realKernelClass, 0, $pos);
            $realKernelClass = substr($realKernelClass, $pos + 1);
        }
        $tempKernel = $this->getTempKernel($realKernel, $namespace, $realKernelClass, $warmupDir);
        $tempKernel->boot();

        // warmup temporary dir
        $warmer = $tempKernel->getContainer()->get('cache_warmer');
        if ($enableOptionalWarmers) {
            $warmer->enableOptionalWarmers();
        }
        $warmer->warmUp($warmupDir);

        // fix references to the Kernel in .meta files
<<<<<<< HEAD
                    
=======
>>>>>>> ad9008e4
        $safeTempKernel = str_replace('\\', '\\\\', get_class($tempKernel));
        $realKernelFQN = get_class($realKernel);
        
        foreach (Finder::create()->files()->name('*.meta')->in($warmupDir) as $file) {
            file_put_contents($file, preg_replace(
                '/(C\:\d+\:)"'.$safeTempKernel.'"/',
                sprintf('$1"%s"', $realKernelFQN),
                file_get_contents($file)
            ));
        }

        // fix references to cached files with the real cache directory name
        $search  = array($warmupDir, str_replace('\\', '\\\\', $warmupDir));
        $replace = str_replace('\\', '/', $realCacheDir);
        foreach (Finder::create()->files()->in($warmupDir) as $file) {
            $content = str_replace($search, $replace, file_get_contents($file));
            file_put_contents($file, $content);
        }

        // fix references to kernel/container related classes
        $search  = $tempKernel->getName().ucfirst($tempKernel->getEnvironment());
        $replace = $realKernel->getName().ucfirst($realKernel->getEnvironment());
        foreach (Finder::create()->files()->name($search.'*')->in($warmupDir) as $file) {
            $content = str_replace($search, $replace, file_get_contents($file));
            file_put_contents(str_replace($search, $replace, $file), $content);
            unlink($file);
        }
    }

    /**
     * @param KernelInterface $parent
     * @param string          $namespace
     * @param string          $parentClass
     * @param string          $warmupDir
     *
     * @return KernelInterface
     */
    protected function getTempKernel(KernelInterface $parent, $namespace, $parentClass, $warmupDir)
    {
        $rootDir = $parent->getRootDir();
        // the temp kernel class name must have the same length than the real one
        // to avoid the many problems in serialized resources files
        $class = substr($parentClass, 0, -1).'_';
        // the temp kernel name must be changed too
        $name = substr($parent->getName(), 0, -1).'_';
        $code = <<<EOF
<?php

namespace $namespace
{
    class $class extends $parentClass
    {
        public function getCacheDir()
        {
            return '$warmupDir';
        }

        public function getName()
        {
            return '$name';
        }

        public function getRootDir()
        {
            return '$rootDir';
        }
    }
}
EOF;
        $this->getContainer()->get('filesystem')->mkdir($warmupDir);
        file_put_contents($file = $warmupDir.'/kernel.tmp', $code);
        require_once $file;
        @unlink($file);
        $class = "$namespace\\$class";

        return new $class($parent->getEnvironment(), $parent->isDebug());
    }
}<|MERGE_RESOLUTION|>--- conflicted
+++ resolved
@@ -120,13 +120,9 @@
         $warmer->warmUp($warmupDir);
 
         // fix references to the Kernel in .meta files
-<<<<<<< HEAD
-                    
-=======
->>>>>>> ad9008e4
         $safeTempKernel = str_replace('\\', '\\\\', get_class($tempKernel));
         $realKernelFQN = get_class($realKernel);
-        
+
         foreach (Finder::create()->files()->name('*.meta')->in($warmupDir) as $file) {
             file_put_contents($file, preg_replace(
                 '/(C\:\d+\:)"'.$safeTempKernel.'"/',

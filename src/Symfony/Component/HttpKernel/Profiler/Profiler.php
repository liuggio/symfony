<?php

/*
 * This file is part of the Symfony package.
 *
 * (c) Fabien Potencier <fabien@symfony.com>
 *
 * For the full copyright and license information, please view the LICENSE
 * file that was distributed with this source code.
 */

namespace Symfony\Component\HttpKernel\Profiler;

use Symfony\Component\HttpFoundation\Request;
use Symfony\Component\HttpFoundation\Response;
use Symfony\Component\HttpKernel\Profiler\ProfilerStorageInterface;
use Symfony\Component\HttpKernel\DataCollector\DataCollectorInterface;
use Symfony\Component\HttpKernel\Log\LoggerInterface;

/**
 * Profiler.
 *
 * @author Fabien Potencier <fabien@symfony.com>
 */
class Profiler
{
    private $storage;
    private $collectors;
    private $logger;
    private $enabled;

    /**
     * Constructor.
     *
     * @param ProfilerStorageInterface $storage A ProfilerStorageInterface instance
     * @param LoggerInterface          $logger  A LoggerInterface instance
     */
    public function __construct(ProfilerStorageInterface $storage, LoggerInterface $logger = null)
    {
        $this->storage = $storage;
        $this->logger = $logger;
        $this->collectors = array();
        $this->enabled = true;
    }

    /**
     * Disables the profiler.
     */
    public function disable()
    {
        $this->enabled = false;
    }

    /**
     * Loads the Profile for the given Response.
     *
     * @param Response $response A Response instance
     *
     * @return Profile A Profile instance
     */
    public function loadProfileFromResponse(Response $response)
    {
        if (!$token = $response->headers->get('X-Debug-Token')) {
            return false;
        }

        return $this->loadProfile($token);
    }

    /**
     * Loads the Profile for the given token.
     *
     * @param string $token A token
     *
     * @return Profile A Profile instance
     */
    public function loadProfile($token)
    {
        return $this->storage->read($token);
    }

    /**
     * Saves a Profile.
     *
     * @param Profile $profile A Profile instance
     *
     * @return Boolean
     */
    public function saveProfile(Profile $profile)
    {
        if (!($ret = $this->storage->write($profile)) && null !== $this->logger) {
            $this->logger->warn('Unable to store the profiler information.');
        }

        return $ret;
    }

    /**
     * Purges all data from the storage.
     */
    public function purge()
    {
        $this->storage->purge();
    }

    /**
     * Exports the current profiler data.
     *
     * @param Profile $profile A Profile instance
     *
     * @return string The exported data
     */
    public function export(Profile $profile)
    {
        return base64_encode(serialize($profile));
    }

    /**
     * Imports data into the profiler storage.
     *
     * @param string $data A data string as exported by the export() method
     *
     * @return Profile A Profile instance
     */
    public function import($data)
    {
        $profile = unserialize(base64_decode($data));

        if ($this->storage->read($profile->getToken())) {
            return false;
        }

        $this->saveProfile($profile);

        return $profile;
    }

    /**
     * Finds profiler tokens for the given criteria.
     *
     * @param string $ip     The IP
     * @param string $url    The URL
     * @param string $limit  The maximum number of tokens to return
     * @param string $method The request method
     *
     * @return array An array of tokens
     */
    public function find($ip, $url, $limit, $method)
    {
        return $this->storage->find($ip, $url, $limit, $method);
    }

    /**
     * Collects data for the given Response.
     *
     * @param Request    $request   A Request instance
     * @param Response   $response  A Response instance
     * @param \Exception $exception An exception instance if the request threw one
     *
     * @return Profile|null A Profile instance or null if the profiler is disabled
     */
    public function collect(Request $request, Response $response, \Exception $exception = null)
    {
        if (false === $this->enabled) {
            return;
        }

        $profile = new Profile(uniqid());
        $profile->setTime(time());
        $profile->setUrl($request->getUri());
<<<<<<< HEAD
        $profile->setIp($request->server->get('REMOTE_ADDR'));
        $profile->setMethod($request->getMethod());
=======
        $profile->setIp($request->getClientIp());
>>>>>>> d62f4925

        $response->headers->set('X-Debug-Token', $profile->getToken());

        foreach ($this->collectors as $collector) {
            $collector->collect($request, $response, $exception);

            // forces collectors to become "read/only" (they loose their object dependencies)
            $profile->addCollector(unserialize(serialize($collector)));
        }

        return $profile;
    }

    /**
     * Gets the Collectors associated with this profiler.
     *
     * @return array An array of collectors
     */
    public function all()
    {
        return $this->collectors;
    }

    /**
     * Sets the Collectors associated with this profiler.
     *
     * @param array $collectors An array of collectors
     */
    public function set(array $collectors = array())
    {
        $this->collectors = array();
        foreach ($collectors as $collector) {
            $this->add($collector);
        }
    }

    /**
     * Adds a Collector.
     *
     * @param DataCollectorInterface $collector A DataCollectorInterface instance
     */
    public function add(DataCollectorInterface $collector)
    {
        $this->collectors[$collector->getName()] = $collector;
    }

    /**
     * Returns true if a Collector for the given name exists.
     *
     * @param string $name A collector name
     *
     * @return Boolean
     */
    public function has($name)
    {
        return isset($this->collectors[$name]);
    }

    /**
     * Gets a Collector by name.
     *
     * @param string $name A collector name
     *
     * @return DataCollectorInterface A DataCollectorInterface instance
     *
     * @throws \InvalidArgumentException if the collector does not exist
     */
    public function get($name)
    {
        if (!isset($this->collectors[$name])) {
            throw new \InvalidArgumentException(sprintf('Collector "%s" does not exist.', $name));
        }

        return $this->collectors[$name];
    }
}<|MERGE_RESOLUTION|>--- conflicted
+++ resolved
@@ -168,12 +168,8 @@
         $profile = new Profile(uniqid());
         $profile->setTime(time());
         $profile->setUrl($request->getUri());
-<<<<<<< HEAD
-        $profile->setIp($request->server->get('REMOTE_ADDR'));
+        $profile->setIp($request->getClientIp());
         $profile->setMethod($request->getMethod());
-=======
-        $profile->setIp($request->getClientIp());
->>>>>>> d62f4925
 
         $response->headers->set('X-Debug-Token', $profile->getToken());
 

--- conflicted
+++ resolved
@@ -22,49 +22,21 @@
  */
 class NullLogger extends PsrNullLogger implements LoggerInterface
 {
-    /**
-<<<<<<< HEAD
-     * @api
-=======
-     * @deprecated since 2.2, to be removed in 3.0. Use emergency() which is PSR-3 compatible.
->>>>>>> e1ede46b
-     */
     public function emerg($message, array $context = array())
     {
         @trigger_error('The '.__METHOD__.' method is deprecated since version 2.2 and will be removed in 3.0. You should use the new emergency() method instead, which is PSR-3 compatible.', E_USER_DEPRECATED);
     }
 
-    /**
-<<<<<<< HEAD
-     * @api
-=======
-     * @deprecated since 2.2, to be removed in 3.0. Use critical() which is PSR-3 compatible.
->>>>>>> e1ede46b
-     */
     public function crit($message, array $context = array())
     {
         @trigger_error('The '.__METHOD__.' method is deprecated since version 2.2 and will be removed in 3.0. You should use the new critical() method instead, which is PSR-3 compatible.', E_USER_DEPRECATED);
     }
 
-    /**
-<<<<<<< HEAD
-     * @api
-=======
-     * @deprecated since 2.2, to be removed in 3.0. Use error() which is PSR-3 compatible.
->>>>>>> e1ede46b
-     */
     public function err($message, array $context = array())
     {
         @trigger_error('The '.__METHOD__.' method is deprecated since version 2.2 and will be removed in 3.0. You should use the new error() method instead, which is PSR-3 compatible.', E_USER_DEPRECATED);
     }
 
-    /**
-<<<<<<< HEAD
-     * @api
-=======
-     * @deprecated since 2.2, to be removed in 3.0. Use warning() which is PSR-3 compatible.
->>>>>>> e1ede46b
-     */
     public function warn($message, array $context = array())
     {
         @trigger_error('The '.__METHOD__.' method is deprecated since version 2.2 and will be removed in 3.0. You should use the new warning() method instead, which is PSR-3 compatible.', E_USER_DEPRECATED);

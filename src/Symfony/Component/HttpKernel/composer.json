{
    "name": "symfony/http-kernel",
    "type": "library",
    "description": "Symfony HttpKernel Component",
    "keywords": [],
    "homepage": "http://symfony.com",
    "license": "MIT",
    "authors": [
        {
            "name": "Fabien Potencier",
            "email": "fabien@symfony.com"
        },
        {
            "name": "Symfony Community",
            "homepage": "http://symfony.com/contributors"
        }
    ],
    "require": {
        "php": ">=5.3.3",
<<<<<<< HEAD
        "symfony/event-dispatcher": "2.5.*,>2.5.8|~2.6,>2.6.1",
        "symfony/http-foundation": "~2.5,>=2.5.4",
        "symfony/debug": "~2.6",
=======
        "symfony/event-dispatcher": "~2.5.9|~2.6,>=2.6.2",
        "symfony/http-foundation": "~2.5",
        "symfony/debug": "~2.5",
>>>>>>> d7bd2597
        "psr/log": "~1.0"
    },
    "require-dev": {
        "symfony/browser-kit": "~2.3",
        "symfony/class-loader": "~2.1",
        "symfony/config": "~2.0,>=2.0.5",
        "symfony/console": "~2.3",
        "symfony/css-selector": "~2.0,>=2.0.5",
        "symfony/dependency-injection": "~2.2",
        "symfony/dom-crawler": "~2.0,>=2.0.5",
        "symfony/expression-language": "~2.4",
        "symfony/finder": "~2.0,>=2.0.5",
        "symfony/process": "~2.0,>=2.0.5",
        "symfony/routing": "~2.2",
        "symfony/stopwatch": "~2.3",
        "symfony/templating": "~2.2",
        "symfony/translation": "~2.0,>=2.0.5",
        "symfony/var-dumper": "~2.6"
    },
    "suggest": {
        "symfony/browser-kit": "",
        "symfony/class-loader": "",
        "symfony/config": "",
        "symfony/console": "",
        "symfony/dependency-injection": "",
        "symfony/finder": "",
        "symfony/var-dumper": ""
    },
    "autoload": {
        "psr-0": { "Symfony\\Component\\HttpKernel\\": "" }
    },
    "target-dir": "Symfony/Component/HttpKernel",
    "minimum-stability": "dev",
    "extra": {
        "branch-alias": {
            "dev-master": "2.6-dev"
        }
    }
}<|MERGE_RESOLUTION|>--- conflicted
+++ resolved
@@ -17,15 +17,9 @@
     ],
     "require": {
         "php": ">=5.3.3",
-<<<<<<< HEAD
-        "symfony/event-dispatcher": "2.5.*,>2.5.8|~2.6,>2.6.1",
+        "symfony/event-dispatcher": "~2.5.9|~2.6,>=2.6.2",
         "symfony/http-foundation": "~2.5,>=2.5.4",
         "symfony/debug": "~2.6",
-=======
-        "symfony/event-dispatcher": "~2.5.9|~2.6,>=2.6.2",
-        "symfony/http-foundation": "~2.5",
-        "symfony/debug": "~2.5",
->>>>>>> d7bd2597
         "psr/log": "~1.0"
     },
     "require-dev": {

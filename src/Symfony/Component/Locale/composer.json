{
    "name": "symfony/locale",
    "type": "library",
    "description": "Symfony Locale Component",
    "keywords": [],
    "homepage": "https://symfony.com",
    "license": "MIT",
    "authors": [
        {
            "name": "Fabien Potencier",
            "email": "fabien@symfony.com"
        },
        {
            "name": "Symfony Community",
            "homepage": "https://symfony.com/contributors"
        }
    ],
    "require": {
        "php": ">=5.3.9",
        "symfony/intl": "~2.7"
    },
    "autoload": {
<<<<<<< HEAD
        "psr-4": { "Symfony\\Component\\Locale\\": "" }
=======
        "psr-0": { "Symfony\\Component\\Locale\\": "" },
        "exclude-from-classmap": [
            "/Tests/"
        ]
>>>>>>> ebd55fcb
    },
    "minimum-stability": "dev",
    "extra": {
        "branch-alias": {
            "dev-master": "2.7-dev"
        }
    }
}<|MERGE_RESOLUTION|>--- conflicted
+++ resolved
@@ -20,14 +20,10 @@
         "symfony/intl": "~2.7"
     },
     "autoload": {
-<<<<<<< HEAD
-        "psr-4": { "Symfony\\Component\\Locale\\": "" }
-=======
-        "psr-0": { "Symfony\\Component\\Locale\\": "" },
+        "psr-4": { "Symfony\\Component\\Locale\\": "" },
         "exclude-from-classmap": [
             "/Tests/"
         ]
->>>>>>> ebd55fcb
     },
     "minimum-stability": "dev",
     "extra": {

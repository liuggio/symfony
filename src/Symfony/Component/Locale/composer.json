--- conflicted
+++ resolved
@@ -17,11 +17,7 @@
     ],
     "require": {
         "php": ">=5.3.9",
-<<<<<<< HEAD
-        "symfony/intl": "~2.3|~3.0.0"
-=======
-        "symfony/intl": "~2.7"
->>>>>>> e23eb56f
+        "symfony/intl": "~2.7|~3.0.0"
     },
     "require-dev": {
         "symfony/phpunit-bridge": "~2.7|~3.0.0"

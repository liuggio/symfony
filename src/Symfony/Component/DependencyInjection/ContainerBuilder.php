--- conflicted
+++ resolved
@@ -845,8 +845,6 @@
             }
 
             $service = call_user_func_array($factory, $arguments);
-<<<<<<< HEAD
-=======
 
             if (!$definition->isDeprecated() && is_array($factory) && is_string($factory[0])) {
                 $r = new \ReflectionClass($factory[0]);
@@ -855,17 +853,6 @@
                     @trigger_error(sprintf('The "%s" service relies on the deprecated "%s" factory class. It should either be deprecated or its factory upgraded.', $id, $r->name), E_USER_DEPRECATED);
                 }
             }
-        } elseif (null !== $definition->getFactoryMethod(false)) {
-            if (null !== $definition->getFactoryClass(false)) {
-                $factory = $parameterBag->resolveValue($definition->getFactoryClass(false));
-            } elseif (null !== $definition->getFactoryService(false)) {
-                $factory = $this->get($parameterBag->resolveValue($definition->getFactoryService(false)));
-            } else {
-                throw new RuntimeException(sprintf('Cannot create service "%s" from factory method without a factory service or factory class.', $id));
-            }
-
-            $service = call_user_func_array(array($factory, $definition->getFactoryMethod(false)), $arguments);
->>>>>>> f35a0d20
         } else {
             $r = new \ReflectionClass($parameterBag->resolveValue($definition->getClass()));
 

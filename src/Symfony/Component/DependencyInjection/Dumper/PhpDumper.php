--- conflicted
+++ resolved
@@ -1214,13 +1214,8 @@
     /**
      * Dumps values.
      *
-<<<<<<< HEAD
-     * @param mixed   $value
-     * @param bool    $interpolate
-=======
-     * @param array $value
+     * @param mixed $value
      * @param bool  $interpolate
->>>>>>> ab1e9f3f
      *
      * @return string
      *

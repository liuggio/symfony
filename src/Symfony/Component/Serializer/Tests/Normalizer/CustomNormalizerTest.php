<?php

/*
 * This file is part of the Symfony package.
 *
 * (c) Fabien Potencier <fabien@symfony.com>
 *
 * For the full copyright and license information, please view the LICENSE
 * file that was distributed with this source code.
 */

namespace Symfony\Component\Serializer\Tests\Normalizer;

use Symfony\Component\Serializer\Tests\Fixtures\ScalarDummy;
use Symfony\Component\Serializer\Normalizer\CustomNormalizer;
use Symfony\Component\Serializer\Serializer;

class CustomNormalizerTest extends \PHPUnit_Framework_TestCase
{
    protected function setUp()
    {
        $this->normalizer = new CustomNormalizer();
        $this->normalizer->setSerializer(new Serializer());
    }

    public function testSerialize()
    {
        $obj = new ScalarDummy();
        $obj->foo = 'foo';
        $obj->xmlFoo = 'xml';
        $this->assertEquals('foo', $this->normalizer->normalize($obj, 'json'));
        $this->assertEquals('xml', $this->normalizer->normalize($obj, 'xml'));
    }

    public function testDeserialize()
    {
        $obj = $this->normalizer->denormalize('foo', get_class(new ScalarDummy()), 'xml');
        $this->assertEquals('foo', $obj->xmlFoo);
        $this->assertNull($obj->foo);

        $obj = $this->normalizer->denormalize('foo', get_class(new ScalarDummy()), 'json');
        $this->assertEquals('foo', $obj->foo);
        $this->assertNull($obj->xmlFoo);
    }

    public function testSupportsNormalization()
    {
        $this->assertTrue($this->normalizer->supportsNormalization(new ScalarDummy()));
<<<<<<< HEAD
        $this->assertFalse($this->normalizer->supportsNormalization(new \stdClass));
=======
        $this->assertFalse($this->normalizer->supportsNormalization(new \stdClass()));
>>>>>>> a1813cb5
    }

    public function testSupportsDenormalization()
    {
        $this->assertTrue($this->normalizer->supportsDenormalization(array(), 'Symfony\Component\Serializer\Tests\Fixtures\ScalarDummy'));
        $this->assertFalse($this->normalizer->supportsDenormalization(array(), 'stdClass'));
        $this->assertTrue($this->normalizer->supportsDenormalization(array(), 'Symfony\Component\Serializer\Tests\Fixtures\DenormalizableDummy'));
    }
}<|MERGE_RESOLUTION|>--- conflicted
+++ resolved
@@ -46,11 +46,7 @@
     public function testSupportsNormalization()
     {
         $this->assertTrue($this->normalizer->supportsNormalization(new ScalarDummy()));
-<<<<<<< HEAD
-        $this->assertFalse($this->normalizer->supportsNormalization(new \stdClass));
-=======
         $this->assertFalse($this->normalizer->supportsNormalization(new \stdClass()));
->>>>>>> a1813cb5
     }
 
     public function testSupportsDenormalization()

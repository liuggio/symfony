<?php

/*
 * This file is part of the Symfony package.
 *
 * (c) Fabien Potencier <fabien@symfony.com>
 *
 * For the full copyright and license information, please view the LICENSE
 * file that was distributed with this source code.
 */

namespace Symfony\Component\Serializer;

use Symfony\Component\Serializer\Encoder\ChainDecoder;
use Symfony\Component\Serializer\Encoder\ChainEncoder;
use Symfony\Component\Serializer\Encoder\EncoderInterface;
use Symfony\Component\Serializer\Encoder\DecoderInterface;
use Symfony\Component\Serializer\Normalizer\NormalizerInterface;
use Symfony\Component\Serializer\Normalizer\DenormalizerInterface;
use Symfony\Component\Serializer\Exception\LogicException;
use Symfony\Component\Serializer\Exception\UnexpectedValueException;

/**
 * Serializer serializes and deserializes data.
 *
 * objects are turned into arrays by normalizers.
 * arrays are turned into various output formats by encoders.
 *
 * $serializer->serialize($obj, 'xml')
 * $serializer->decode($data, 'xml')
 * $serializer->denormalize($data, 'Class', 'xml')
 *
 * @author Jordi Boggiano <j.boggiano@seld.be>
 * @author Johannes M. Schmitt <schmittjoh@gmail.com>
 * @author Lukas Kahwe Smith <smith@pooteeweet.org>
 * @author Kévin Dunglas <dunglas@gmail.com>
 */
class Serializer implements SerializerInterface, NormalizerInterface, DenormalizerInterface, EncoderInterface, DecoderInterface
{
    /**
     * @var Encoder\ChainEncoder
     */
    protected $encoder;
    /**
     * @var Encoder\ChainDecoder
     */
    protected $decoder;
    /**
     * @var array
     */
    protected $normalizers = array();
    /**
     * @var array
     */
    protected $normalizerCache = array();
    /**
     * @var array
     */
    protected $denormalizerCache = array();

    public function __construct(array $normalizers = array(), array $encoders = array())
    {
        foreach ($normalizers as $normalizer) {
            if ($normalizer instanceof SerializerAwareInterface) {
                $normalizer->setSerializer($this);
            }
        }
        $this->normalizers = $normalizers;

        $decoders = array();
        $realEncoders = array();
        foreach ($encoders as $encoder) {
            if ($encoder instanceof SerializerAwareInterface) {
                $encoder->setSerializer($this);
            }
            if ($encoder instanceof DecoderInterface) {
                $decoders[] = $encoder;
            }
            if ($encoder instanceof EncoderInterface) {
                $realEncoders[] = $encoder;
            }
        }
        $this->encoder = new ChainEncoder($realEncoders);
        $this->decoder = new ChainDecoder($decoders);
    }

    /**
     * {@inheritdoc}
     */
    final public function serialize($data, $format, array $context = array())
    {
        if (!$this->supportsEncoding($format)) {
            throw new UnexpectedValueException(sprintf('Serialization for the format %s is not supported', $format));
        }

        if ($this->encoder->needsNormalization($format)) {
            $data = $this->normalize($data, $format, $context);
        }

        return $this->encode($data, $format, $context);
    }

    /**
     * {@inheritdoc}
     */
    final public function deserialize($data, $type, $format, array $context = array())
    {
        if (!$this->supportsDecoding($format)) {
            throw new UnexpectedValueException(sprintf('Deserialization for the format %s is not supported', $format));
        }

        $data = $this->decode($data, $format, $context);

        return $this->denormalize($data, $type, $format, $context);
    }

    /**
     * {@inheritdoc}
     */
    public function normalize($data, $format = null, array $context = array())
    {
        // If a normalizer supports the given data, use it
        if ($normalizer = $this->getNormalizer($data, $format)) {
            return $normalizer->normalize($data, $format, $context);
        }

        if (null === $data || is_scalar($data)) {
            return $data;
        }

        if (is_array($data) || $data instanceof \Traversable) {
            $normalized = array();
            foreach ($data as $key => $val) {
                $normalized[$key] = $this->normalize($val, $format, $context);
            }

            return $normalized;
        }

        if (is_object($data)) {
            if (!$this->normalizers) {
                throw new LogicException('You must register at least one normalizer to be able to normalize objects.');
            }

            throw new UnexpectedValueException(sprintf('Could not normalize object of type %s, no supporting normalizer found.', get_class($data)));
        }

        throw new UnexpectedValueException(sprintf('An unexpected value could not be normalized: %s', var_export($data, true)));
    }

    /**
     * {@inheritdoc}
     */
    public function denormalize($data, $type, $format = null, array $context = array())
    {
        return $this->denormalizeObject($data, $type, $format, $context);
    }

    /**
     * {@inheritdoc}
     */
    public function supportsNormalization($data, $format = null)
    {
        return null !== $this->getNormalizer($data, $format);
    }

    /**
     * {@inheritdoc}
     */
    public function supportsDenormalization($data, $type, $format = null)
    {
        return null !== $this->getDenormalizer($data, $type, $format);
    }

    /**
     * Returns a matching normalizer.
     *
     * @param mixed  $data   Data to get the serializer for
     * @param string $format format name, present to give the option to normalizers to act differently based on formats
     *
     * @return NormalizerInterface|null
     */
    private function getNormalizer($data, $format)
    {
        foreach ($this->normalizers as $normalizer) {
            if ($normalizer instanceof NormalizerInterface && $normalizer->supportsNormalization($data, $format)) {
                return $normalizer;
            }
        }
    }

    /**
     * Returns a matching denormalizer.
     *
     * @param mixed  $data   data to restore
     * @param string $class  the expected class to instantiate
     * @param string $format format name, present to give the option to normalizers to act differently based on formats
     *
     * @return DenormalizerInterface|null
     */
    private function getDenormalizer($data, $class, $format)
    {
        foreach ($this->normalizers as $normalizer) {
            if ($normalizer instanceof DenormalizerInterface && $normalizer->supportsDenormalization($data, $class, $format)) {
                return $normalizer;
            }
        }
    }

    /**
     * {@inheritdoc}
     */
    final public function encode($data, $format, array $context = array())
    {
        return $this->encoder->encode($data, $format, $context);
    }

    /**
     * {@inheritdoc}
     */
    final public function decode($data, $format, array $context = array())
    {
        return $this->decoder->decode($data, $format, $context);
    }

    /**
<<<<<<< HEAD
=======
     * Normalizes an object into a set of arrays/scalars.
     *
     * @param object $object  object to normalize
     * @param string $format  format name, present to give the option to normalizers to act differently based on formats
     * @param array  $context The context data for this particular normalization
     *
     * @return array|string|bool|int|float|null
     *
     * @throws LogicException
     * @throws UnexpectedValueException
     */
    private function normalizeObject($object, $format = null, array $context = array())
    {
        if (!$this->normalizers) {
            throw new LogicException('You must register at least one normalizer to be able to normalize objects.');
        }

        $class = get_class($object);
        if (isset($this->normalizerCache[$class][$format])) {
            return $this->normalizerCache[$class][$format]->normalize($object, $format, $context);
        }

        foreach ($this->normalizers as $normalizer) {
            if ($normalizer instanceof NormalizerInterface
                && $normalizer->supportsNormalization($object, $format)) {
                return $normalizer->normalize($object, $format, $context);
            }
        }

        throw new UnexpectedValueException(sprintf('Could not normalize object of type %s, no supporting normalizer found.', $class));
    }

    /**
>>>>>>> b81cac88
     * Denormalizes data back into an object of the given class.
     *
     * @param mixed  $data    data to restore
     * @param string $class   the expected class to instantiate
     * @param string $format  format name, present to give the option to normalizers to act differently based on formats
     * @param array  $context The context data for this particular denormalization
     *
     * @return object
     *
     * @throws LogicException
     * @throws UnexpectedValueException
     */
    private function denormalizeObject($data, $class, $format, array $context = array())
    {
        if (!$this->normalizers) {
            throw new LogicException('You must register at least one normalizer to be able to denormalize objects.');
        }

        if ($normalizer = $this->getDenormalizer($data, $class, $format)) {
            return $normalizer->denormalize($data, $class, $format, $context);
        }

        foreach ($this->normalizers as $normalizer) {
            if ($normalizer instanceof DenormalizerInterface
                && $normalizer->supportsDenormalization($data, $class, $format)) {
                return $normalizer->denormalize($data, $class, $format, $context);
            }
        }

        throw new UnexpectedValueException(sprintf('Could not denormalize object of type %s, no supporting normalizer found.', $class));
    }

    /**
     * {@inheritdoc}
     */
    public function supportsEncoding($format)
    {
        return $this->encoder->supportsEncoding($format);
    }

    /**
     * {@inheritdoc}
     */
    public function supportsDecoding($format)
    {
        return $this->decoder->supportsDecoding($format);
    }
}<|MERGE_RESOLUTION|>--- conflicted
+++ resolved
@@ -224,42 +224,6 @@
     }
 
     /**
-<<<<<<< HEAD
-=======
-     * Normalizes an object into a set of arrays/scalars.
-     *
-     * @param object $object  object to normalize
-     * @param string $format  format name, present to give the option to normalizers to act differently based on formats
-     * @param array  $context The context data for this particular normalization
-     *
-     * @return array|string|bool|int|float|null
-     *
-     * @throws LogicException
-     * @throws UnexpectedValueException
-     */
-    private function normalizeObject($object, $format = null, array $context = array())
-    {
-        if (!$this->normalizers) {
-            throw new LogicException('You must register at least one normalizer to be able to normalize objects.');
-        }
-
-        $class = get_class($object);
-        if (isset($this->normalizerCache[$class][$format])) {
-            return $this->normalizerCache[$class][$format]->normalize($object, $format, $context);
-        }
-
-        foreach ($this->normalizers as $normalizer) {
-            if ($normalizer instanceof NormalizerInterface
-                && $normalizer->supportsNormalization($object, $format)) {
-                return $normalizer->normalize($object, $format, $context);
-            }
-        }
-
-        throw new UnexpectedValueException(sprintf('Could not normalize object of type %s, no supporting normalizer found.', $class));
-    }
-
-    /**
->>>>>>> b81cac88
      * Denormalizes data back into an object of the given class.
      *
      * @param mixed  $data    data to restore

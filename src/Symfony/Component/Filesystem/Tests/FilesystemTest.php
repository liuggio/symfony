--- conflicted
+++ resolved
@@ -23,60 +23,10 @@
      */
     private $filesystem = null;
 
-<<<<<<< HEAD
-    public function setUp()
-=======
-    private static $symlinkOnWindows = null;
-
-    public static function setUpBeforeClass()
-    {
-        if ('\\' === DIRECTORY_SEPARATOR) {
-            self::$symlinkOnWindows = true;
-            $originDir = tempnam(sys_get_temp_dir(), 'sl');
-            $targetDir = tempnam(sys_get_temp_dir(), 'sl');
-            if (true !== @symlink($originDir, $targetDir)) {
-                $report = error_get_last();
-                if (is_array($report) && false !== strpos($report['message'], 'error code(1314)')) {
-                    self::$symlinkOnWindows = false;
-                }
-            }
-        }
-    }
-
     protected function setUp()
->>>>>>> f68532cc
     {
         parent::setUp();
         $this->filesystem = new Filesystem();
-<<<<<<< HEAD
-=======
-        $this->workspace = rtrim(sys_get_temp_dir(), DIRECTORY_SEPARATOR).DIRECTORY_SEPARATOR.time().rand(0, 1000);
-        mkdir($this->workspace, 0777, true);
-        $this->workspace = realpath($this->workspace);
-    }
-
-    protected function tearDown()
-    {
-        $this->clean($this->workspace);
-        umask($this->umask);
-    }
-
-    /**
-     * @param string $file
-     */
-    private function clean($file)
-    {
-        if (is_dir($file) && !is_link($file)) {
-            $dir = new \FilesystemIterator($file);
-            foreach ($dir as $childFile) {
-                $this->clean($childFile);
-            }
-
-            rmdir($file);
-        } else {
-            unlink($file);
-        }
->>>>>>> f68532cc
     }
 
     public function testCopyCreatesNewFile()

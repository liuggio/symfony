--- conflicted
+++ resolved
@@ -56,7 +56,6 @@
         );
     }
 
-<<<<<<< HEAD
     public function testClosureCaster()
     {
         $a = $b = 123;
@@ -77,7 +76,9 @@
 }
 EOTXT
             , $var
-=======
+        );
+    }
+
     /**
      * @requires PHP 7.0
      */
@@ -91,12 +92,11 @@
   returnType: "int"
   class: "Symfony\Component\VarDumper\Tests\Caster\ReflectionCasterTest"
   this: Symfony\Component\VarDumper\Tests\Caster\ReflectionCasterTest { …}
-  file: "%sReflectionCasterTest.php(69) : eval()'d code"
+  file: "%sReflectionCasterTest.php(87) : eval()'d code"
   line: "1 to 1"
 }
 EOTXT
             , $f
->>>>>>> 86b99ab6
         );
     }
 }
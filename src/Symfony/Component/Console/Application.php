--- conflicted
+++ resolved
@@ -1053,13 +1053,7 @@
      * if nothing is found in $collection, try in $abbrevs
      *
      * @param string               $name       The string
-<<<<<<< HEAD
-     * @param array|Traversable    $collection The collection
-=======
      * @param array|\Traversable   $collection The collection
-     * @param array                $abbrevs    The abbreviations
-     * @param Closure|string|array $callback   The callable to transform collection item before comparison
->>>>>>> 2381680a
      *
      * @return array A sorted array of similar string
      */

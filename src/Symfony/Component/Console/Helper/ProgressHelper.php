--- conflicted
+++ resolved
@@ -177,13 +177,8 @@
     /**
      * Starts the progress output.
      *
-<<<<<<< HEAD
      * @param OutputInterface $output An Output instance
-     * @param integer         $max    Maximum steps
-=======
-     * @param OutputInterface $output  An Output instance
-     * @param integer|null    $max     Maximum steps
->>>>>>> 16b01ec1
+     * @param integer|null    $max    Maximum steps
      */
     public function start(OutputInterface $output, $max = null)
     {

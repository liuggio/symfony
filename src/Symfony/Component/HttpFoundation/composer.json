{
    "name": "symfony/http-foundation",
    "type": "library",
    "description": "Symfony HttpFoundation Component",
    "keywords": [],
    "homepage": "https://symfony.com",
    "license": "MIT",
    "authors": [
        {
            "name": "Fabien Potencier",
            "email": "fabien@symfony.com"
        },
        {
            "name": "Symfony Community",
            "homepage": "https://symfony.com/contributors"
        }
    ],
    "require": {
        "php": ">=5.3.9"
    },
    "require-dev": {
<<<<<<< HEAD
        "symfony/phpunit-bridge": "~2.7|~3.0.0",
        "symfony/expression-language": "~2.4|~3.0.0"
=======
        "symfony/expression-language": "~2.4"
>>>>>>> 52dbc3b7
    },
    "autoload": {
        "psr-4": { "Symfony\\Component\\HttpFoundation\\": "" },
        "classmap": [ "Resources/stubs" ]
    },
    "minimum-stability": "dev",
    "extra": {
        "branch-alias": {
            "dev-master": "2.8-dev"
        }
    }
}<|MERGE_RESOLUTION|>--- conflicted
+++ resolved
@@ -19,12 +19,7 @@
         "php": ">=5.3.9"
     },
     "require-dev": {
-<<<<<<< HEAD
-        "symfony/phpunit-bridge": "~2.7|~3.0.0",
         "symfony/expression-language": "~2.4|~3.0.0"
-=======
-        "symfony/expression-language": "~2.4"
->>>>>>> 52dbc3b7
     },
     "autoload": {
         "psr-4": { "Symfony\\Component\\HttpFoundation\\": "" },

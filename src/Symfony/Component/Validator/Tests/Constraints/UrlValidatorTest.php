--- conflicted
+++ resolved
@@ -120,19 +120,10 @@
             'message' => 'myMessage'
         ));
 
-<<<<<<< HEAD
-=======
-        $this->context->expects($this->once())
-            ->method('addViolation')
-            ->with('myMessage', array(
-                '{{ value }}' => '"'.$url.'"',
-            ));
-
->>>>>>> a4ec72e5
         $this->validator->validate($url, $constraint);
 
         $this->assertViolation('myMessage', array(
-            '{{ value }}' => $url,
+            '{{ value }}' => '"'.$url.'"',
         ));
     }
 

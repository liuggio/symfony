--- conflicted
+++ resolved
@@ -149,19 +149,10 @@
             'message' => 'myMessage',
         ));
 
-<<<<<<< HEAD
-=======
-        $this->context->expects($this->once())
-            ->method('addViolation')
-            ->with('myMessage', array(
-                '{{ value }}' => '"'.$ip.'"',
-            ));
-
->>>>>>> a4ec72e5
-        $this->validator->validate($ip, $constraint);
-
-        $this->assertViolation('myMessage', array(
-            '{{ value }}' => $ip,
+        $this->validator->validate($ip, $constraint);
+
+        $this->assertViolation('myMessage', array(
+            '{{ value }}' => '"'.$ip.'"',
         ));
     }
 
@@ -190,19 +181,10 @@
             'message' => 'myMessage',
         ));
 
-<<<<<<< HEAD
-=======
-        $this->context->expects($this->once())
-            ->method('addViolation')
-            ->with('myMessage', array(
-                '{{ value }}' => '"'.$ip.'"',
-            ));
-
->>>>>>> a4ec72e5
-        $this->validator->validate($ip, $constraint);
-
-        $this->assertViolation('myMessage', array(
-            '{{ value }}' => $ip,
+        $this->validator->validate($ip, $constraint);
+
+        $this->assertViolation('myMessage', array(
+            '{{ value }}' => '"'.$ip.'"',
         ));
     }
 
@@ -225,19 +207,10 @@
             'message' => 'myMessage',
         ));
 
-<<<<<<< HEAD
-=======
-        $this->context->expects($this->once())
-            ->method('addViolation')
-            ->with('myMessage', array(
-                '{{ value }}' => '"'.$ip.'"',
-            ));
-
->>>>>>> a4ec72e5
-        $this->validator->validate($ip, $constraint);
-
-        $this->assertViolation('myMessage', array(
-            '{{ value }}' => $ip,
+        $this->validator->validate($ip, $constraint);
+
+        $this->assertViolation('myMessage', array(
+            '{{ value }}' => '"'.$ip.'"',
         ));
     }
 
@@ -260,19 +233,10 @@
             'message' => 'myMessage',
         ));
 
-<<<<<<< HEAD
-=======
-        $this->context->expects($this->once())
-            ->method('addViolation')
-            ->with('myMessage', array(
-                '{{ value }}' => '"'.$ip.'"',
-            ));
-
->>>>>>> a4ec72e5
-        $this->validator->validate($ip, $constraint);
-
-        $this->assertViolation('myMessage', array(
-            '{{ value }}' => $ip,
+        $this->validator->validate($ip, $constraint);
+
+        $this->assertViolation('myMessage', array(
+            '{{ value }}' => '"'.$ip.'"',
         ));
     }
 
@@ -291,19 +255,10 @@
             'message' => 'myMessage',
         ));
 
-<<<<<<< HEAD
-=======
-        $this->context->expects($this->once())
-            ->method('addViolation')
-            ->with('myMessage', array(
-                '{{ value }}' => '"'.$ip.'"',
-            ));
-
->>>>>>> a4ec72e5
-        $this->validator->validate($ip, $constraint);
-
-        $this->assertViolation('myMessage', array(
-            '{{ value }}' => $ip,
+        $this->validator->validate($ip, $constraint);
+
+        $this->assertViolation('myMessage', array(
+            '{{ value }}' => '"'.$ip.'"',
         ));
     }
 
@@ -336,19 +291,10 @@
             'message' => 'myMessage',
         ));
 
-<<<<<<< HEAD
-=======
-        $this->context->expects($this->once())
-            ->method('addViolation')
-            ->with('myMessage', array(
-                '{{ value }}' => '"'.$ip.'"',
-            ));
-
->>>>>>> a4ec72e5
-        $this->validator->validate($ip, $constraint);
-
-        $this->assertViolation('myMessage', array(
-            '{{ value }}' => $ip,
+        $this->validator->validate($ip, $constraint);
+
+        $this->assertViolation('myMessage', array(
+            '{{ value }}' => '"'.$ip.'"',
         ));
     }
 
@@ -371,19 +317,10 @@
             'message' => 'myMessage',
         ));
 
-<<<<<<< HEAD
-=======
-        $this->context->expects($this->once())
-            ->method('addViolation')
-            ->with('myMessage', array(
-                '{{ value }}' => '"'.$ip.'"',
-            ));
-
->>>>>>> a4ec72e5
-        $this->validator->validate($ip, $constraint);
-
-        $this->assertViolation('myMessage', array(
-            '{{ value }}' => $ip,
+        $this->validator->validate($ip, $constraint);
+
+        $this->assertViolation('myMessage', array(
+            '{{ value }}' => '"'.$ip.'"',
         ));
     }
 
@@ -405,19 +342,10 @@
             'message' => 'myMessage',
         ));
 
-<<<<<<< HEAD
-=======
-        $this->context->expects($this->once())
-            ->method('addViolation')
-            ->with('myMessage', array(
-                '{{ value }}' => '"'.$ip.'"',
-            ));
-
->>>>>>> a4ec72e5
-        $this->validator->validate($ip, $constraint);
-
-        $this->assertViolation('myMessage', array(
-            '{{ value }}' => $ip,
+        $this->validator->validate($ip, $constraint);
+
+        $this->assertViolation('myMessage', array(
+            '{{ value }}' => '"'.$ip.'"',
         ));
     }
 
@@ -436,19 +364,10 @@
             'message' => 'myMessage',
         ));
 
-<<<<<<< HEAD
-=======
-        $this->context->expects($this->once())
-            ->method('addViolation')
-            ->with('myMessage', array(
-                '{{ value }}' => '"'.$ip.'"',
-            ));
-
->>>>>>> a4ec72e5
-        $this->validator->validate($ip, $constraint);
-
-        $this->assertViolation('myMessage', array(
-            '{{ value }}' => $ip,
+        $this->validator->validate($ip, $constraint);
+
+        $this->assertViolation('myMessage', array(
+            '{{ value }}' => '"'.$ip.'"',
         ));
     }
 
@@ -467,19 +386,10 @@
             'message' => 'myMessage',
         ));
 
-<<<<<<< HEAD
-=======
-        $this->context->expects($this->once())
-            ->method('addViolation')
-            ->with('myMessage', array(
-                '{{ value }}' => '"'.$ip.'"',
-            ));
-
->>>>>>> a4ec72e5
-        $this->validator->validate($ip, $constraint);
-
-        $this->assertViolation('myMessage', array(
-            '{{ value }}' => $ip,
+        $this->validator->validate($ip, $constraint);
+
+        $this->assertViolation('myMessage', array(
+            '{{ value }}' => '"'.$ip.'"',
         ));
     }
 
@@ -498,19 +408,10 @@
             'message' => 'myMessage',
         ));
 
-<<<<<<< HEAD
-=======
-        $this->context->expects($this->once())
-            ->method('addViolation')
-            ->with('myMessage', array(
-                '{{ value }}' => '"'.$ip.'"',
-            ));
-
->>>>>>> a4ec72e5
-        $this->validator->validate($ip, $constraint);
-
-        $this->assertViolation('myMessage', array(
-            '{{ value }}' => $ip,
+        $this->validator->validate($ip, $constraint);
+
+        $this->assertViolation('myMessage', array(
+            '{{ value }}' => '"'.$ip.'"',
         ));
     }
 
@@ -529,19 +430,10 @@
             'message' => 'myMessage',
         ));
 
-<<<<<<< HEAD
-=======
-        $this->context->expects($this->once())
-            ->method('addViolation')
-            ->with('myMessage', array(
-                '{{ value }}' => '"'.$ip.'"',
-            ));
-
->>>>>>> a4ec72e5
-        $this->validator->validate($ip, $constraint);
-
-        $this->assertViolation('myMessage', array(
-            '{{ value }}' => $ip,
+        $this->validator->validate($ip, $constraint);
+
+        $this->assertViolation('myMessage', array(
+            '{{ value }}' => '"'.$ip.'"',
         ));
     }
 

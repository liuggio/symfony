<?php

/*
 * This file is part of the Symfony package.
 *
 * (c) Fabien Potencier <fabien@symfony.com>
 *
 * For the full copyright and license information, please view the LICENSE
 * file that was distributed with this source code.
 */

namespace Symfony\Component\Validator\Constraints;

use Symfony\Component\Validator\Constraint;
use Symfony\Component\Validator\ConstraintValidator;
use Symfony\Component\Validator\Context\ExecutionContextInterface;
use Symfony\Component\Validator\Exception\UnexpectedTypeException;

/**
 * @author Bernhard Schussek <bschussek@gmail.com>
 *
 * @api
 */
class CollectionValidator extends ConstraintValidator
{
    /**
     * {@inheritdoc}
     */
    public function validate($value, Constraint $constraint)
    {
        if (!$constraint instanceof Collection) {
            throw new UnexpectedTypeException($constraint, __NAMESPACE__.'\Collection');
        }

        if (null === $value) {
            return;
        }

        if (!is_array($value) && !($value instanceof \Traversable && $value instanceof \ArrayAccess)) {
            throw new UnexpectedTypeException($value, 'array or Traversable and ArrayAccess');
        }

        // We need to keep the initialized context when CollectionValidator
        // calls itself recursively (Collection constraints can be nested).
        // Since the context of the validator is overwritten when initialize()
        // is called for the nested constraint, the outer validator is
        // acting on the wrong context when the nested validation terminates.
        //
        // A better solution - which should be approached in Symfony 3.0 - is to
        // remove the initialize() method and pass the context as last argument
        // to validate() instead.
        $context = $this->context;
<<<<<<< HEAD
        $validator = $context->getValidator()->inContext($context);
=======
        $group = $context->getGroup();
>>>>>>> 0801a3a8

        foreach ($constraint->fields as $field => $fieldConstraint) {
            // bug fix issue #2779
            $existsInArray = is_array($value) && array_key_exists($field, $value);
            $existsInArrayAccess = $value instanceof \ArrayAccess && $value->offsetExists($field);

            if ($existsInArray || $existsInArrayAccess) {
                if (count($fieldConstraint->constraints) > 0) {
<<<<<<< HEAD
                    $validator->atPath('['.$field.']')
                        ->validate($value[$field], $fieldConstraint->constraints);
=======
                    if ($context instanceof ExecutionContextInterface) {
                        $context->getValidator()
                            ->inContext($context)
                            ->atPath('['.$field.']')
                            ->validate($value[$field], $fieldConstraint->constraints, $group);
                    } else {
                        // 2.4 API
                        $context->validateValue($value[$field], $fieldConstraint->constraints, '['.$field.']', $group);
                    }
>>>>>>> 0801a3a8
                }
            } elseif (!$fieldConstraint instanceof Optional && !$constraint->allowMissingFields) {
                if ($context instanceof ExecutionContextInterface) {
                    $context->buildViolation($constraint->missingFieldsMessage)
                        ->atPath('['.$field.']')
                        ->setParameter('{{ field }}', $this->formatValue($field))
                        ->setInvalidValue(null)
                        ->addViolation();
                } else {
                    // 2.4 API
                    $context->addViolationAt('['.$field.']', $constraint->missingFieldsMessage, array(
                        '{{ field }}' => $this->formatValue($field)
                    ), null);
                }
            }
        }

        if (!$constraint->allowExtraFields) {
            foreach ($value as $field => $fieldValue) {
                if (!isset($constraint->fields[$field])) {
                    if ($context instanceof ExecutionContextInterface) {
                        $context->buildViolation($constraint->extraFieldsMessage)
                            ->atPath('['.$field.']')
                            ->setParameter('{{ field }}', $this->formatValue($field))
                            ->setInvalidValue($fieldValue)
                            ->addViolation();
                    } else {
                        // 2.4 API
                        $context->addViolationAt('['.$field.']', $constraint->extraFieldsMessage, array(
                            '{{ field }}' => $this->formatValue($field)
                        ), $fieldValue);
                    }
                }
            }
        }
    }
}<|MERGE_RESOLUTION|>--- conflicted
+++ resolved
@@ -50,11 +50,6 @@
         // remove the initialize() method and pass the context as last argument
         // to validate() instead.
         $context = $this->context;
-<<<<<<< HEAD
-        $validator = $context->getValidator()->inContext($context);
-=======
-        $group = $context->getGroup();
->>>>>>> 0801a3a8
 
         foreach ($constraint->fields as $field => $fieldConstraint) {
             // bug fix issue #2779
@@ -63,20 +58,15 @@
 
             if ($existsInArray || $existsInArrayAccess) {
                 if (count($fieldConstraint->constraints) > 0) {
-<<<<<<< HEAD
-                    $validator->atPath('['.$field.']')
-                        ->validate($value[$field], $fieldConstraint->constraints);
-=======
                     if ($context instanceof ExecutionContextInterface) {
                         $context->getValidator()
                             ->inContext($context)
                             ->atPath('['.$field.']')
-                            ->validate($value[$field], $fieldConstraint->constraints, $group);
+                            ->validate($value[$field], $fieldConstraint->constraints);
                     } else {
                         // 2.4 API
-                        $context->validateValue($value[$field], $fieldConstraint->constraints, '['.$field.']', $group);
+                        $context->validateValue($value[$field], $fieldConstraint->constraints, '['.$field.']');
                     }
->>>>>>> 0801a3a8
                 }
             } elseif (!$fieldConstraint instanceof Optional && !$constraint->allowMissingFields) {
                 if ($context instanceof ExecutionContextInterface) {

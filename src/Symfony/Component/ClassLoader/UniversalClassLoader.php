--- conflicted
+++ resolved
@@ -254,27 +254,16 @@
                 }
 
                 foreach ($dirs as $dir) {
-<<<<<<< HEAD
-                    $className = substr($class, $pos + 1);
-                    $file = $dir.DIRECTORY_SEPARATOR.str_replace('\\', DIRECTORY_SEPARATOR, $namespace).DIRECTORY_SEPARATOR.str_replace('_', DIRECTORY_SEPARATOR, $className).'.php';
+                    $file = $dir.DIRECTORY_SEPARATOR.$normalizedClass;
                     if (is_file($file)) {
-=======
-                    $file = $dir.DIRECTORY_SEPARATOR.$normalizedClass;
-                    if (file_exists($file)) {
->>>>>>> ae3b1280
                         return $file;
                     }
                 }
             }
 
             foreach ($this->namespaceFallbacks as $dir) {
-<<<<<<< HEAD
-                $file = $dir.DIRECTORY_SEPARATOR.str_replace('\\', DIRECTORY_SEPARATOR, $class).'.php';
+                $file = $dir.DIRECTORY_SEPARATOR.$normalizedClass;
                 if (is_file($file)) {
-=======
-                $file = $dir.DIRECTORY_SEPARATOR.$normalizedClass;
-                if (file_exists($file)) {
->>>>>>> ae3b1280
                     return $file;
                 }
             }
@@ -288,26 +277,16 @@
                 }
 
                 foreach ($dirs as $dir) {
-<<<<<<< HEAD
-                    $file = $dir.DIRECTORY_SEPARATOR.str_replace('_', DIRECTORY_SEPARATOR, $class).'.php';
+                    $file = $dir.DIRECTORY_SEPARATOR.$normalizedClass;
                     if (is_file($file)) {
-=======
-                    $file = $dir.DIRECTORY_SEPARATOR.$normalizedClass;
-                    if (file_exists($file)) {
->>>>>>> ae3b1280
                         return $file;
                     }
                 }
             }
 
             foreach ($this->prefixFallbacks as $dir) {
-<<<<<<< HEAD
-                $file = $dir.DIRECTORY_SEPARATOR.str_replace('_', DIRECTORY_SEPARATOR, $class).'.php';
+                $file = $dir.DIRECTORY_SEPARATOR.$normalizedClass;
                 if (is_file($file)) {
-=======
-                $file = $dir.DIRECTORY_SEPARATOR.$normalizedClass;
-                if (file_exists($file)) {
->>>>>>> ae3b1280
                     return $file;
                 }
             }

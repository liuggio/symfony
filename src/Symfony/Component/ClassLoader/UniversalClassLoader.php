<?php

/*
 * This file is part of the Symfony package.
 *
 * (c) Fabien Potencier <fabien@symfony.com>
 *
 * For the full copyright and license information, please view the LICENSE
 * file that was distributed with this source code.
 */

namespace Symfony\Component\ClassLoader;

@trigger_error('The '.__NAMESPACE__.'\UniversalClassLoader class is deprecated since version 2.7 and will be removed in 3.0. Use the Symfony\Component\ClassLoader\ClassLoader class instead.', E_USER_DEPRECATED);

/**
 * UniversalClassLoader implements a "universal" autoloader for PHP 5.3.
 *
 * It is able to load classes that use either:
 *
 *  * The technical interoperability standards for PHP 5.3 namespaces and
 *    class names (https://github.com/php-fig/fig-standards/blob/master/accepted/PSR-0.md);
 *
 *  * The PEAR naming convention for classes (http://pear.php.net/).
 *
 * Classes from a sub-namespace or a sub-hierarchy of PEAR classes can be
 * looked for in a list of locations to ease the vendoring of a sub-set of
 * classes for large projects.
 *
 * Example usage:
 *
 *     $loader = new UniversalClassLoader();
 *
 *     // register classes with namespaces
 *     $loader->registerNamespaces(array(
 *         'Symfony\Component' => __DIR__.'/component',
 *         'Symfony' => __DIR__.'/framework',
 *         'Sensio' => array(__DIR__.'/src', __DIR__.'/vendor'),
 *     ));
 *
 *     // register a library using the PEAR naming convention
 *     $loader->registerPrefixes(array(
 *         'Swift_' => __DIR__.'/Swift',
 *     ));
 *
 *
 *     // to enable searching the include path (e.g. for PEAR packages)
 *     $loader->useIncludePath(true);
 *
 *     // activate the autoloader
 *     $loader->register();
 *
 * In this example, if you try to use a class in the Symfony\Component
 * namespace or one of its children (Symfony\Component\Console for instance),
 * the autoloader will first look for the class under the component/
 * directory, and it will then fallback to the framework/ directory if not
 * found before giving up.
 *
 * @author Fabien Potencier <fabien@symfony.com>
<<<<<<< HEAD
 *
 * @api
 *
 * @deprecated since version 2.4, to be removed in 3.0.
 *             Use the {@link ClassLoader} class instead.
=======
>>>>>>> e1ede46b
 */
class UniversalClassLoader
{
    private $namespaces = array();
    private $prefixes = array();
    private $namespaceFallbacks = array();
    private $prefixFallbacks = array();
    private $useIncludePath = false;

    /**
     * Turns on searching the include for class files. Allows easy loading
     * of installed PEAR packages.
     *
     * @param bool $useIncludePath
     */
    public function useIncludePath($useIncludePath)
    {
        $this->useIncludePath = (bool) $useIncludePath;
    }

    /**
     * Can be used to check if the autoloader uses the include path to check
     * for classes.
     *
     * @return bool
     */
    public function getUseIncludePath()
    {
        return $this->useIncludePath;
    }

    /**
     * Gets the configured namespaces.
     *
     * @return array A hash with namespaces as keys and directories as values
     */
    public function getNamespaces()
    {
        return $this->namespaces;
    }

    /**
     * Gets the configured class prefixes.
     *
     * @return array A hash with class prefixes as keys and directories as values
     */
    public function getPrefixes()
    {
        return $this->prefixes;
    }

    /**
     * Gets the directory(ies) to use as a fallback for namespaces.
     *
     * @return array An array of directories
     */
    public function getNamespaceFallbacks()
    {
        return $this->namespaceFallbacks;
    }

    /**
     * Gets the directory(ies) to use as a fallback for class prefixes.
     *
     * @return array An array of directories
     */
    public function getPrefixFallbacks()
    {
        return $this->prefixFallbacks;
    }

    /**
     * Registers the directory to use as a fallback for namespaces.
     *
     * @param array $dirs An array of directories
     */
    public function registerNamespaceFallbacks(array $dirs)
    {
        $this->namespaceFallbacks = $dirs;
    }

    /**
     * Registers a directory to use as a fallback for namespaces.
     *
     * @param string $dir A directory
     */
    public function registerNamespaceFallback($dir)
    {
        $this->namespaceFallbacks[] = $dir;
    }

    /**
     * Registers directories to use as a fallback for class prefixes.
     *
     * @param array $dirs An array of directories
     */
    public function registerPrefixFallbacks(array $dirs)
    {
        $this->prefixFallbacks = $dirs;
    }

    /**
     * Registers a directory to use as a fallback for class prefixes.
     *
     * @param string $dir A directory
     */
    public function registerPrefixFallback($dir)
    {
        $this->prefixFallbacks[] = $dir;
    }

    /**
     * Registers an array of namespaces.
     *
     * @param array $namespaces An array of namespaces (namespaces as keys and locations as values)
     */
    public function registerNamespaces(array $namespaces)
    {
        foreach ($namespaces as $namespace => $locations) {
            $this->namespaces[$namespace] = (array) $locations;
        }
    }

    /**
     * Registers a namespace.
     *
     * @param string       $namespace The namespace
     * @param array|string $paths     The location(s) of the namespace
     */
    public function registerNamespace($namespace, $paths)
    {
        $this->namespaces[$namespace] = (array) $paths;
    }

    /**
     * Registers an array of classes using the PEAR naming convention.
     *
     * @param array $classes An array of classes (prefixes as keys and locations as values)
     */
    public function registerPrefixes(array $classes)
    {
        foreach ($classes as $prefix => $locations) {
            $this->prefixes[$prefix] = (array) $locations;
        }
    }

    /**
     * Registers a set of classes using the PEAR naming convention.
     *
     * @param string       $prefix The classes prefix
     * @param array|string $paths  The location(s) of the classes
     */
    public function registerPrefix($prefix, $paths)
    {
        $this->prefixes[$prefix] = (array) $paths;
    }

    /**
     * Registers this instance as an autoloader.
     *
     * @param bool $prepend Whether to prepend the autoloader or not
     */
    public function register($prepend = false)
    {
        spl_autoload_register(array($this, 'loadClass'), true, $prepend);
    }

    /**
     * Loads the given class or interface.
     *
     * @param string $class The name of the class
     *
     * @return bool|null True, if loaded
     */
    public function loadClass($class)
    {
        if ($file = $this->findFile($class)) {
            require $file;

            return true;
        }
    }

    /**
     * Finds the path to the file where the class is defined.
     *
     * @param string $class The name of the class
     *
     * @return string|null The path, if found
     */
    public function findFile($class)
    {
        if (false !== $pos = strrpos($class, '\\')) {
            // namespaced class name
            $namespace = substr($class, 0, $pos);
            $className = substr($class, $pos + 1);
            $normalizedClass = str_replace('\\', DIRECTORY_SEPARATOR, $namespace).DIRECTORY_SEPARATOR.str_replace('_', DIRECTORY_SEPARATOR, $className).'.php';
            foreach ($this->namespaces as $ns => $dirs) {
                if (0 !== strpos($namespace, $ns)) {
                    continue;
                }

                foreach ($dirs as $dir) {
                    $file = $dir.DIRECTORY_SEPARATOR.$normalizedClass;
                    if (is_file($file)) {
                        return $file;
                    }
                }
            }

            foreach ($this->namespaceFallbacks as $dir) {
                $file = $dir.DIRECTORY_SEPARATOR.$normalizedClass;
                if (is_file($file)) {
                    return $file;
                }
            }
        } else {
            // PEAR-like class name
            $normalizedClass = str_replace('_', DIRECTORY_SEPARATOR, $class).'.php';
            foreach ($this->prefixes as $prefix => $dirs) {
                if (0 !== strpos($class, $prefix)) {
                    continue;
                }

                foreach ($dirs as $dir) {
                    $file = $dir.DIRECTORY_SEPARATOR.$normalizedClass;
                    if (is_file($file)) {
                        return $file;
                    }
                }
            }

            foreach ($this->prefixFallbacks as $dir) {
                $file = $dir.DIRECTORY_SEPARATOR.$normalizedClass;
                if (is_file($file)) {
                    return $file;
                }
            }
        }

        if ($this->useIncludePath && $file = stream_resolve_include_path($normalizedClass)) {
            return $file;
        }
    }
}<|MERGE_RESOLUTION|>--- conflicted
+++ resolved
@@ -57,14 +57,9 @@
  * found before giving up.
  *
  * @author Fabien Potencier <fabien@symfony.com>
-<<<<<<< HEAD
- *
- * @api
  *
  * @deprecated since version 2.4, to be removed in 3.0.
  *             Use the {@link ClassLoader} class instead.
-=======
->>>>>>> e1ede46b
  */
 class UniversalClassLoader
 {

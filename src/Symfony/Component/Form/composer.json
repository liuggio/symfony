--- conflicted
+++ resolved
@@ -42,14 +42,10 @@
         "symfony/framework-bundle": "For templating with PHP."
     },
     "autoload": {
-<<<<<<< HEAD
-        "psr-4": { "Symfony\\Component\\Form\\": "" }
-=======
-        "psr-0": { "Symfony\\Component\\Form\\": "" },
+        "psr-4": { "Symfony\\Component\\Form\\": "" },
         "exclude-from-classmap": [
             "/Tests/"
         ]
->>>>>>> ebd55fcb
     },
     "minimum-stability": "dev",
     "extra": {

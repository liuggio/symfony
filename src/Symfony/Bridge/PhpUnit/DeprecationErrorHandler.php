--- conflicted
+++ resolved
@@ -161,11 +161,8 @@
                 if (!empty($notices)) {
                     echo "\n";
                 }
-<<<<<<< HEAD
-                if (self::MODE_WEAK !== $mode && self::MODE_WEAK_VERBOSE !== $mode && ($deprecations['unsilenced'] || $deprecations['remaining'] || $deprecations['other'])) {
-=======
+
                 if (DeprecationErrorHandler::MODE_WEAK !== $mode && $mode < $deprecations['unsilencedCount'] + $deprecations['remainingCount'] + $deprecations['otherCount']) {
->>>>>>> 3a57b77b
                     exit(1);
                 }
             });

--- conflicted
+++ resolved
@@ -31,19 +31,6 @@
     - IF %PHP%==1 7z x php_memcache-3.0.8-5.3-nts-vc9-x86.zip -y > 7z.log
     - IF %PHP%==1 cd ..
     - IF %PHP%==1 echo @php %%~dp0composer.phar %%* > composer.bat
-<<<<<<< HEAD
-    - IF %PHP%==1 copy /Y php.ini-development php.ini-min-ext
-    - IF %PHP%==1 echo date.timezone="UTC" >> php.ini-min-ext
-    - IF %PHP%==1 echo extension_dir=ext >> php.ini-min-ext
-    - IF %PHP%==1 echo extension=php_openssl.dll >> php.ini-min-ext
-    - IF %PHP%==1 copy /Y php.ini-min-ext php.ini-max-ext
-    - IF %PHP%==1 echo extension=php_apc.dll >> php.ini-max-ext
-    - IF %PHP%==1 echo extension=php_intl.dll >> php.ini-max-ext
-    - IF %PHP%==1 echo extension=php_mbstring.dll >> php.ini-max-ext
-    - IF %PHP%==1 echo extension=php_fileinfo.dll >> php.ini-max-ext
-    - IF %PHP%==1 echo extension=php_pdo_sqlite.dll >> php.ini-max-ext
-    - IF %PHP%==1 echo extension=php_ldap.dll >> php.ini-max-ext
-=======
     - IF %PHP%==1 copy /Y php.ini-development php.ini-min
     - IF %PHP%==1 echo date.timezone="UTC" >> php.ini-min
     - IF %PHP%==1 echo extension_dir=ext >> php.ini-min
@@ -54,7 +41,7 @@
     - IF %PHP%==1 echo extension=php_mbstring.dll >> php.ini-max
     - IF %PHP%==1 echo extension=php_fileinfo.dll >> php.ini-max
     - IF %PHP%==1 echo extension=php_pdo_sqlite.dll >> php.ini-max
->>>>>>> 481f39d9
+    - IF %PHP%==1 echo extension=php_ldap.dll >> php.ini-max
     - appveyor DownloadFile https://getcomposer.org/composer.phar
     - copy /Y php.ini-max php.ini
     - cd c:\projects\symfony

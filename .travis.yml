language: php

php:
  - 5.3.3
  - 5.3
  - 5.4
  - 5.5

matrix:
  allow_failures:
    - php: 5.5

before_script:
    - echo '' > ~/.phpenv/versions/$(phpenv version-name)/etc/conf.d/xdebug.ini
<<<<<<< HEAD
    - sh -c 'if [ $(php -r "echo PHP_MINOR_VERSION;") -le 4 ]; then echo "extension = apc.so" >> ~/.phpenv/versions/$(phpenv version-name)/etc/php.ini; fi;'
    - COMPOSER_ROOT_VERSION=dev-master composer --prefer-source --dev install
    - php src/Symfony/Component/Locale/Resources/data/build-data.php
    - export USE_INTL_ICU_DATA_VERSION=1
=======
    - echo "extension = apc.so" >> ~/.phpenv/versions/$(phpenv version-name)/etc/php.ini
    - COMPOSER_ROOT_VERSION=dev-master composer --prefer-source --dev install
>>>>>>> 9118b4a6
<|MERGE_RESOLUTION|>--- conflicted
+++ resolved
@@ -12,12 +12,5 @@
 
 before_script:
     - echo '' > ~/.phpenv/versions/$(phpenv version-name)/etc/conf.d/xdebug.ini
-<<<<<<< HEAD
     - sh -c 'if [ $(php -r "echo PHP_MINOR_VERSION;") -le 4 ]; then echo "extension = apc.so" >> ~/.phpenv/versions/$(phpenv version-name)/etc/php.ini; fi;'
-    - COMPOSER_ROOT_VERSION=dev-master composer --prefer-source --dev install
-    - php src/Symfony/Component/Locale/Resources/data/build-data.php
-    - export USE_INTL_ICU_DATA_VERSION=1
-=======
-    - echo "extension = apc.so" >> ~/.phpenv/versions/$(phpenv version-name)/etc/php.ini
-    - COMPOSER_ROOT_VERSION=dev-master composer --prefer-source --dev install
->>>>>>> 9118b4a6
+    - COMPOSER_ROOT_VERSION=dev-master composer --prefer-source --dev install
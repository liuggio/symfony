language: php

sudo: false

addons:
    apt_packages:
        - parallel
        - language-pack-fr-base

env:
    global:
        - MIN_PHP=5.3.3

matrix:
    include:
        - php: hhvm
        - php: 5.3
        - php: 5.4
        - php: 5.5
        - php: 5.6
          env: deps=high
        - php: 7.0
          env: deps=low
    fast_finish: true

cache:
    directories:
        - .phpunit
        - php-$MIN_PHP

services: mongodb

before_install:
<<<<<<< HEAD
    - if [[ "$deps" = "no" ]] && [[ "$TRAVIS_PHP_VERSION" =~ 5.[45] ]] && [[ "$TRAVIS_PULL_REQUEST" != "false" ]]; then export deps=skip; fi;
    - if [[ $deps = no && $TRAVIS_PHP_VERSION = 5.3 && ! -d php-5.3.9/sapi ]]; then wget http://museum.php.net/php5/php-5.3.9.tar.bz2; tar -xjf php-5.3.9.tar.bz2; (cd php-5.3.9; ./configure --enable-sigchild --enable-pcntl; make -j2); fi;
    - if [[ "$TRAVIS_PHP_VERSION" != "hhvm" ]]; then INI_FILE=~/.phpenv/versions/$(phpenv version-name)/etc/conf.d/travis.ini; else INI_FILE=/etc/hhvm/php.ini; fi;
    - echo "memory_limit = -1" >> $INI_FILE
    - echo "session.gc_probability = 0" >> $INI_FILE
    - if [ "$deps" != "skip" ]; then composer self-update; fi;
    - if [[ "$TRAVIS_PHP_VERSION" != "hhvm" ]]; then phpenv config-rm xdebug.ini; fi;
    - if [[ "$TRAVIS_PHP_VERSION" = 5.* ]]; then echo "extension = mongo.so" >> $INI_FILE; fi;
    - if [[ "$TRAVIS_PHP_VERSION" = 5.* ]]; then echo "extension = memcache.so" >> $INI_FILE; fi;
    - if [[ "$TRAVIS_PHP_VERSION" = 5.* ]]; then (echo yes | pecl install -f apcu-4.0.8 && echo "apc.enable_cli = 1" >> $INI_FILE) || echo "Let's continue without apcu extension"; fi;
    - if [[ "$TRAVIS_PHP_VERSION" = 5.* ]]; then pecl install -f memcached-2.1.0 || echo "Let's continue without memcached extension"; fi;
    - if [[ "$TRAVIS_PHP_VERSION" = 5.* ]] && [ "$deps" = "no" ]; then (cd src/Symfony/Component/Debug/Resources/ext && phpize && ./configure && make && echo "extension = $(pwd)/modules/symfony_debug.so" >> $INI_FILE); fi;
    - if [[ "$TRAVIS_PHP_VERSION" != "hhvm" ]]; then php -i; else hhvm --php -r 'print_r($_SERVER);print_r(ini_get_all());'; fi;
    - if [ "$deps" != "skip" ]; then ./phpunit install; fi;
    - export PHPUNIT="$(readlink -f ./phpunit)"

install:
    - if [ "$TRAVIS_BRANCH" = "master" ]; then export COMPOSER_ROOT_VERSION=dev-master; else export COMPOSER_ROOT_VERSION="$TRAVIS_BRANCH".x-dev; fi;
    - if [ "$deps" = "no" ]; then export SYMFONY_DEPRECATIONS_HELPER=strict; fi;
    - if [ "$deps" = "no" ]; then composer --prefer-source install; fi;
    - if [ "$deps" != "skip" ]; then COMPONENTS=$(find src/Symfony -mindepth 3 -type f -name phpunit.xml.dist -printf '%h\n'); fi;
    - if [ "$deps" != "skip" ] && [ "$deps" != "no" ]; then php .travis.php $TRAVIS_COMMIT_RANGE $TRAVIS_BRANCH $COMPONENTS; fi;
=======
    - if [[ ! $deps && ! $TRAVIS_PHP_VERSION = ${MIN_PHP%.*} && $TRAVIS_PHP_VERSION != hhvm && $TRAVIS_PULL_REQUEST != false ]]; then deps=skip; fi;
    - if [[ ! $deps && ! -d php-$MIN_PHP/sapi ]]; then wget http://museum.php.net/php5/php-$MIN_PHP.tar.bz2 -O - | tar -xj; (cd php-$MIN_PHP; ./configure --enable-sigchild --enable-pcntl; make -j2); fi;
    - if [[ $TRAVIS_PHP_VERSION != hhvm ]]; then INI_FILE=~/.phpenv/versions/$(phpenv version-name)/etc/conf.d/travis.ini; else INI_FILE=/etc/hhvm/php.ini; fi;
    - echo memory_limit = -1 >> $INI_FILE
    - echo session.gc_probability = 0 >> $INI_FILE
    - if [[ $TRAVIS_PHP_VERSION = 5.* ]]; then echo extension = mongo.so >> $INI_FILE; fi;
    - if [[ $TRAVIS_PHP_VERSION = 5.* ]]; then echo extension = memcache.so >> $INI_FILE; fi;
    - if [[ $TRAVIS_PHP_VERSION = 5.* ]]; then (echo yes | pecl install -f apcu-4.0.10 && echo apc.enable_cli = 1 >> $INI_FILE) || echo "Let's continue without apcu extension"; fi;
    - if [[ $TRAVIS_PHP_VERSION = 5.* ]]; then pecl install -f memcached-2.1.0 || echo "Let's continue without memcached extension"; fi;
    - if [[ $TRAVIS_PHP_VERSION != hhvm ]]; then echo extension = ldap.so >> $INI_FILE; fi;
    - if [[ $TRAVIS_PHP_VERSION != hhvm ]]; then phpenv config-rm xdebug.ini; fi;
    - if [[ $deps != skip ]]; then composer self-update; fi;
    - if [[ $deps != skip ]]; then ./phpunit install; fi;
    - export PHPUNIT=$(readlink -f ./phpunit)

install:
    - if [[ $deps != skip ]]; then COMPONENTS=$(find src/Symfony -mindepth 3 -type f -name phpunit.xml.dist -printf '%h\n'); fi;
    - if [[ $deps != skip && $deps ]]; then php .travis.php $TRAVIS_COMMIT_RANGE $TRAVIS_BRANCH $COMPONENTS; fi;
    - if [[ $deps = high && $TRAVIS_BRANCH = master ]]; then SYMFONY_VERSION=$(git branch -r | grep -o '/[1-9].*' | tail -n 1 | sed s/.//); else SYMFONY_VERSION=$(cat composer.json | grep '^ *"dev-master". *"[1-9]' | grep -o '[0-9.]*'); fi;
    - if [[ $deps = high && $TRAVIS_BRANCH = master ]]; then git fetch origin $SYMFONY_VERSION; git checkout -m FETCH_HEAD; fi;
    - if [[ $deps = high && ${SYMFONY_VERSION%.*} != $(git show $(git branch -r | grep -FA1 /$SYMFONY_VERSION | tail -n 1):composer.json | grep '^ *"dev-master". *"[1-9]' | grep -o '[0-9]*' | head -n 1) ]]; then LEGACY=,legacy; fi;
    - export COMPOSER_ROOT_VERSION=$SYMFONY_VERSION.x-dev; 
    - if [[ ! $deps ]]; then composer --prefer-source install; else export SYMFONY_DEPRECATIONS_HELPER=weak; fi;
    - if [[ $TRAVIS_PHP_VERSION != hhvm ]]; then php -i; else hhvm --php -r 'print_r($_SERVER);print_r(ini_get_all());'; fi;
>>>>>>> f7659566

script:
    - if [[ ! $deps ]]; then echo "$COMPONENTS" | parallel --gnu '$PHPUNIT --exclude-group tty,benchmark,intl-data {}'; fi;
    - if [[ ! $deps ]]; then echo -e "\\nRunning tests requiring tty"; $PHPUNIT --group tty; fi;
    - if [[ ! $deps && $TRAVIS_PHP_VERSION = ${MIN_PHP%.*} ]]; then echo -e "1\\n0" | parallel --gnu 'echo -e "\\nPHP --enable-sigchild enhanced={}" && ENHANCE_SIGCHLD={} php-$MIN_PHP/sapi/cli/php .phpunit/phpunit-4.8/phpunit --colors=always src/Symfony/Component/Process/'; fi;
    - if [[ $deps = high ]]; then echo "$COMPONENTS" | parallel --gnu -j10% 'cd {}; composer --prefer-source update; $PHPUNIT --exclude-group tty,benchmark,intl-data'$LEGACY; fi;
    - if [[ $deps = low ]]; then echo "$COMPONENTS" | parallel --gnu -j10% 'cd {}; composer --prefer-source --prefer-lowest --prefer-stable update; $PHPUNIT --exclude-group tty,benchmark,intl-data'; fi;
    - if [[ $deps = skip ]]; then echo This matrix line is skipped for pull requests.; fi;<|MERGE_RESOLUTION|>--- conflicted
+++ resolved
@@ -9,7 +9,7 @@
 
 env:
     global:
-        - MIN_PHP=5.3.3
+        - MIN_PHP=5.3.9
 
 matrix:
     include:
@@ -31,30 +31,6 @@
 services: mongodb
 
 before_install:
-<<<<<<< HEAD
-    - if [[ "$deps" = "no" ]] && [[ "$TRAVIS_PHP_VERSION" =~ 5.[45] ]] && [[ "$TRAVIS_PULL_REQUEST" != "false" ]]; then export deps=skip; fi;
-    - if [[ $deps = no && $TRAVIS_PHP_VERSION = 5.3 && ! -d php-5.3.9/sapi ]]; then wget http://museum.php.net/php5/php-5.3.9.tar.bz2; tar -xjf php-5.3.9.tar.bz2; (cd php-5.3.9; ./configure --enable-sigchild --enable-pcntl; make -j2); fi;
-    - if [[ "$TRAVIS_PHP_VERSION" != "hhvm" ]]; then INI_FILE=~/.phpenv/versions/$(phpenv version-name)/etc/conf.d/travis.ini; else INI_FILE=/etc/hhvm/php.ini; fi;
-    - echo "memory_limit = -1" >> $INI_FILE
-    - echo "session.gc_probability = 0" >> $INI_FILE
-    - if [ "$deps" != "skip" ]; then composer self-update; fi;
-    - if [[ "$TRAVIS_PHP_VERSION" != "hhvm" ]]; then phpenv config-rm xdebug.ini; fi;
-    - if [[ "$TRAVIS_PHP_VERSION" = 5.* ]]; then echo "extension = mongo.so" >> $INI_FILE; fi;
-    - if [[ "$TRAVIS_PHP_VERSION" = 5.* ]]; then echo "extension = memcache.so" >> $INI_FILE; fi;
-    - if [[ "$TRAVIS_PHP_VERSION" = 5.* ]]; then (echo yes | pecl install -f apcu-4.0.8 && echo "apc.enable_cli = 1" >> $INI_FILE) || echo "Let's continue without apcu extension"; fi;
-    - if [[ "$TRAVIS_PHP_VERSION" = 5.* ]]; then pecl install -f memcached-2.1.0 || echo "Let's continue without memcached extension"; fi;
-    - if [[ "$TRAVIS_PHP_VERSION" = 5.* ]] && [ "$deps" = "no" ]; then (cd src/Symfony/Component/Debug/Resources/ext && phpize && ./configure && make && echo "extension = $(pwd)/modules/symfony_debug.so" >> $INI_FILE); fi;
-    - if [[ "$TRAVIS_PHP_VERSION" != "hhvm" ]]; then php -i; else hhvm --php -r 'print_r($_SERVER);print_r(ini_get_all());'; fi;
-    - if [ "$deps" != "skip" ]; then ./phpunit install; fi;
-    - export PHPUNIT="$(readlink -f ./phpunit)"
-
-install:
-    - if [ "$TRAVIS_BRANCH" = "master" ]; then export COMPOSER_ROOT_VERSION=dev-master; else export COMPOSER_ROOT_VERSION="$TRAVIS_BRANCH".x-dev; fi;
-    - if [ "$deps" = "no" ]; then export SYMFONY_DEPRECATIONS_HELPER=strict; fi;
-    - if [ "$deps" = "no" ]; then composer --prefer-source install; fi;
-    - if [ "$deps" != "skip" ]; then COMPONENTS=$(find src/Symfony -mindepth 3 -type f -name phpunit.xml.dist -printf '%h\n'); fi;
-    - if [ "$deps" != "skip" ] && [ "$deps" != "no" ]; then php .travis.php $TRAVIS_COMMIT_RANGE $TRAVIS_BRANCH $COMPONENTS; fi;
-=======
     - if [[ ! $deps && ! $TRAVIS_PHP_VERSION = ${MIN_PHP%.*} && $TRAVIS_PHP_VERSION != hhvm && $TRAVIS_PULL_REQUEST != false ]]; then deps=skip; fi;
     - if [[ ! $deps && ! -d php-$MIN_PHP/sapi ]]; then wget http://museum.php.net/php5/php-$MIN_PHP.tar.bz2 -O - | tar -xj; (cd php-$MIN_PHP; ./configure --enable-sigchild --enable-pcntl; make -j2); fi;
     - if [[ $TRAVIS_PHP_VERSION != hhvm ]]; then INI_FILE=~/.phpenv/versions/$(phpenv version-name)/etc/conf.d/travis.ini; else INI_FILE=/etc/hhvm/php.ini; fi;
@@ -64,6 +40,7 @@
     - if [[ $TRAVIS_PHP_VERSION = 5.* ]]; then echo extension = memcache.so >> $INI_FILE; fi;
     - if [[ $TRAVIS_PHP_VERSION = 5.* ]]; then (echo yes | pecl install -f apcu-4.0.10 && echo apc.enable_cli = 1 >> $INI_FILE) || echo "Let's continue without apcu extension"; fi;
     - if [[ $TRAVIS_PHP_VERSION = 5.* ]]; then pecl install -f memcached-2.1.0 || echo "Let's continue without memcached extension"; fi;
+    - if [[ $TRAVIS_PHP_VERSION = 5.* && ! $deps ]]; then (cd src/Symfony/Component/Debug/Resources/ext && phpize && ./configure && make && echo extension = $(pwd)/modules/symfony_debug.so >> $INI_FILE); fi;
     - if [[ $TRAVIS_PHP_VERSION != hhvm ]]; then echo extension = ldap.so >> $INI_FILE; fi;
     - if [[ $TRAVIS_PHP_VERSION != hhvm ]]; then phpenv config-rm xdebug.ini; fi;
     - if [[ $deps != skip ]]; then composer self-update; fi;
@@ -76,10 +53,9 @@
     - if [[ $deps = high && $TRAVIS_BRANCH = master ]]; then SYMFONY_VERSION=$(git branch -r | grep -o '/[1-9].*' | tail -n 1 | sed s/.//); else SYMFONY_VERSION=$(cat composer.json | grep '^ *"dev-master". *"[1-9]' | grep -o '[0-9.]*'); fi;
     - if [[ $deps = high && $TRAVIS_BRANCH = master ]]; then git fetch origin $SYMFONY_VERSION; git checkout -m FETCH_HEAD; fi;
     - if [[ $deps = high && ${SYMFONY_VERSION%.*} != $(git show $(git branch -r | grep -FA1 /$SYMFONY_VERSION | tail -n 1):composer.json | grep '^ *"dev-master". *"[1-9]' | grep -o '[0-9]*' | head -n 1) ]]; then LEGACY=,legacy; fi;
-    - export COMPOSER_ROOT_VERSION=$SYMFONY_VERSION.x-dev; 
+    - export COMPOSER_ROOT_VERSION=$SYMFONY_VERSION.x-dev;
     - if [[ ! $deps ]]; then composer --prefer-source install; else export SYMFONY_DEPRECATIONS_HELPER=weak; fi;
     - if [[ $TRAVIS_PHP_VERSION != hhvm ]]; then php -i; else hhvm --php -r 'print_r($_SERVER);print_r(ini_get_all());'; fi;
->>>>>>> f7659566
 
 script:
     - if [[ ! $deps ]]; then echo "$COMPONENTS" | parallel --gnu '$PHPUNIT --exclude-group tty,benchmark,intl-data {}'; fi;
